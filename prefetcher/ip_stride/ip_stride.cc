#include <algorithm>
#include <array>
#include <map>

#include "cache.h"

#include "msl/lru_table.h"

namespace
{
struct tracker
{
  struct tracker_entry {
    uint64_t ip = 0;              // the IP we're tracking
    uint64_t last_cl_addr = 0;    // the last address accessed by this IP
    int64_t last_stride = 0;      // the stride between the last two addresses accessed by this IP

    auto index() const { return ip; }
    auto tag() const { return ip; }
  };

  struct lookahead_entry {
    uint64_t address = 0;
    int64_t stride = 0;
    int degree = 0; // degree remaining
  };

  constexpr static std::size_t TRACKER_SETS = 256;
  constexpr static std::size_t TRACKER_WAYS = 4;
  constexpr static int PREFETCH_DEGREE = 3;

  lookahead_entry lookahead{};

  champsim::msl::lru_table<tracker_entry> table{TRACKER_SETS, TRACKER_WAYS};
};

std::map<CACHE*, tracker> trackers;
} // namespace

void CACHE::prefetcher_initialize() { std::cout << NAME << " IP-based stride prefetcher" << std::endl; }

void CACHE::prefetcher_cycle_operate()
{
  // If a lookahead is active
<<<<<<< HEAD
  if (auto [old_pf_address, stride, degree] = ::trackers[this].lookahead; degree > 0) {
    auto pf_address = old_pf_address + (stride << LOG2_BLOCK_SIZE);
=======
  if (auto [old_pf_address, stride, degree] = ::lookahead[this]; degree > 0) {
    auto addr_delta = stride * BLOCK_SIZE;
    auto pf_address = static_cast<uint64_t>(static_cast<int64_t>(old_pf_address) + addr_delta); // cast to signed to allow negative strides
>>>>>>> cc8abc80

    // If the next step would exceed the degree or run off the page, stop
    if (virtual_prefetch || (pf_address >> LOG2_PAGE_SIZE) == (old_pf_address >> LOG2_PAGE_SIZE)) {
      // check the MSHR occupancy to decide if we're going to prefetch to this
      // level or not
      bool success = prefetch_line(pf_address, (get_occupancy(0, pf_address) < (get_size(0, pf_address) / 2)), 0);
      if (success)
        ::trackers[this].lookahead = {pf_address, stride, degree - 1};
      // If we fail, try again next cycle
    } else {
      ::trackers[this].lookahead = {};
    }
  }
}

uint32_t CACHE::prefetcher_cache_operate(uint64_t addr, uint64_t ip, uint8_t cache_hit, uint8_t type, uint32_t metadata_in)
{
  uint64_t cl_addr = addr >> LOG2_BLOCK_SIZE;
  int64_t stride = 0;

  // find the current ip within the set
  auto found = ::trackers[this].table.check_hit({ip, cl_addr, stride});

  // if we found a matching entry
  if (found.has_value()) {
    // calculate the stride between the current address and the last address
    // no need to check for overflow since these values are downshifted
    stride = (int64_t)cl_addr - (int64_t)found->last_cl_addr;

    // Initialize prefetch state unless we somehow saw the same address twice in
    // a row or if this is the first time we've seen this stride
    if (stride != 0 && stride == found->last_stride)
      ::trackers[this].lookahead = {cl_addr, stride, ::tracker::PREFETCH_DEGREE};
  }

  // update tracking set
  ::trackers[this].table.fill({ip, cl_addr, stride});

  return metadata_in;
}

uint32_t CACHE::prefetcher_cache_fill(uint64_t addr, uint32_t set, uint32_t way, uint8_t prefetch, uint64_t evicted_addr, uint32_t metadata_in)
{
  return metadata_in;
}

void CACHE::prefetcher_final_stats() {}<|MERGE_RESOLUTION|>--- conflicted
+++ resolved
@@ -42,14 +42,9 @@
 void CACHE::prefetcher_cycle_operate()
 {
   // If a lookahead is active
-<<<<<<< HEAD
   if (auto [old_pf_address, stride, degree] = ::trackers[this].lookahead; degree > 0) {
-    auto pf_address = old_pf_address + (stride << LOG2_BLOCK_SIZE);
-=======
-  if (auto [old_pf_address, stride, degree] = ::lookahead[this]; degree > 0) {
     auto addr_delta = stride * BLOCK_SIZE;
     auto pf_address = static_cast<uint64_t>(static_cast<int64_t>(old_pf_address) + addr_delta); // cast to signed to allow negative strides
->>>>>>> cc8abc80
 
     // If the next step would exceed the degree or run off the page, stop
     if (virtual_prefetch || (pf_address >> LOG2_PAGE_SIZE) == (old_pf_address >> LOG2_PAGE_SIZE)) {
