--- conflicted
+++ resolved
@@ -48,33 +48,8 @@
 
 uint32_t CACHE::prefetcher_cache_operate(uint64_t addr, uint64_t ip, uint8_t cache_hit, uint8_t type, uint32_t metadata_in)
 {
-<<<<<<< HEAD
-    // check for a tracker hit
-    uint64_t cl_addr = addr >> LOG2_BLOCK_SIZE;
-
-    int index = -1;
-    for (index=0; index<IP_TRACKER_COUNT; index++) {
-        if (trackers[index].ip == ip)
-            break;
-    }
-
-    // this is a new IP that doesn't have a tracker yet, so allocate one
-    if (index == IP_TRACKER_COUNT) {
-
-        for (index=0; index<IP_TRACKER_COUNT; index++) {
-            if (trackers[index].lru == (IP_TRACKER_COUNT-1))
-                break;
-        }
-
-        trackers[index].ip = ip;
-        trackers[index].last_cl_addr = cl_addr;
-        trackers[index].last_stride = 0;
-
-        //std::cout << "[IP_STRIDE] MISS index: " << index << " lru: " << trackers[index].lru << " ip: " << std::hex << ip << " cl_addr: " << cl_addr << std::dec << std::endl;
-=======
   uint64_t cl_addr = addr >> LOG2_BLOCK_SIZE;
   int64_t stride = 0;
->>>>>>> 3cdb3d61
 
   // get boundaries of tracking set
   auto set_begin = std::next(std::begin(trackers[this]), ip % TRACKER_SETS);
@@ -86,30 +61,8 @@
   // if we found a matching entry
   if (found != set_end) {
     // calculate the stride between the current address and the last address
-<<<<<<< HEAD
-    // this bit appears overly complicated because we're calculating
-    // differences between unsigned address variables
-    int64_t stride = 0;
-    if (cl_addr > trackers[index].last_cl_addr)
-        stride = cl_addr - trackers[index].last_cl_addr;
-    else {
-        stride = trackers[index].last_cl_addr - cl_addr;
-        stride *= -1;
-    }
-
-    //std::cout << "[IP_STRIDE] HIT  index: " << index << " lru: " << trackers[index].lru << " ip: " << std::hex << ip << " cl_addr: " << cl_addr << std::dec << " stride: " << stride << std::endl;
-
-    // don't do anything if we somehow saw the same address twice in a row
-    if (stride == 0)
-        return metadata_in;
-    
-    // only do any prefetching if there's a pattern of seeing the same
-    // stride more than once
-    if (stride == trackers[index].last_stride) {
-=======
     // no need to check for overflow since these values are downshifted
     stride = (int64_t)cl_addr - (int64_t)found->last_cl_addr;
->>>>>>> 3cdb3d61
 
     // Initialize prefetch state unless we somehow saw the same address twice in
     // a row or if this is the first time we've seen this stride
