#ifndef INSTRUCTION_H
#define INSTRUCTION_H

#include <algorithm>
#include <array>
#include <cstdint>
#include <functional>
#include <iostream>
#include <limits>
#include <vector>

// special registers that help us identify branches
#define REG_STACK_POINTER 6
#define REG_FLAGS 25
#define REG_INSTRUCTION_POINTER 26

// branch types
<<<<<<< HEAD
#define NOT_BRANCH 0
#define BRANCH_DIRECT_JUMP 1
#define BRANCH_INDIRECT 2
#define BRANCH_CONDITIONAL 3
#define BRANCH_DIRECT_CALL 4
#define BRANCH_INDIRECT_CALL 5
#define BRANCH_RETURN 6
#define BRANCH_OTHER 7
=======
enum branch_type {
  NOT_BRANCH = 0,
  BRANCH_DIRECT_JUMP = 1,
  BRANCH_INDIRECT = 2,
  BRANCH_CONDITIONAL = 3,
  BRANCH_DIRECT_CALL = 4,
  BRANCH_INDIRECT_CALL = 5,
  BRANCH_RETURN = 6,
  BRANCH_OTHER = 7
};
>>>>>>> b40847c6

struct input_instr {
  // instruction pointer or PC (Program Counter)
  uint64_t ip = 0;

  // branch info
  uint8_t is_branch = 0;
  uint8_t branch_taken = 0;

  uint8_t destination_registers[2] = {}; // output registers
  uint8_t source_registers[4] = {};           // input registers

  uint64_t destination_memory[2] = {}; // output memory
  uint64_t source_memory[4] = {};           // input memory
};

struct cloudsuite_instr {
  // instruction pointer or PC (Program Counter)
  uint64_t ip = 0;

  // branch info
  uint8_t is_branch = 0;
  uint8_t branch_taken = 0;

  uint8_t destination_registers[4] = {}; // output registers
  uint8_t source_registers[4] = {};                 // input registers

  uint64_t destination_memory[4] = {}; // output memory
  uint64_t source_memory[4] = {};                 // input memory

  uint8_t asid[2] = {std::numeric_limits<uint8_t>::max(), std::numeric_limits<uint8_t>::max()};
};

struct ooo_model_instr {
  uint64_t instr_id = 0;
  uint64_t ip = 0;
  uint64_t event_cycle = 0;

  bool is_branch = 0;
  bool branch_taken = 0;
  bool branch_prediction = 0;
  bool branch_mispredicted = 0; // A branch can be mispredicted even if the direction prediction is correct when the predicted target is not correct

  uint8_t asid[2] = {std::numeric_limits<uint8_t>::max(), std::numeric_limits<uint8_t>::max()};

  uint8_t branch_type = NOT_BRANCH;
  uint64_t branch_target = 0;

  uint8_t fetched = 0;
  uint8_t decoded = 0;
  uint8_t scheduled = 0;
  uint8_t executed = 0;

  int num_mem_ops = 0;
  int num_reg_dependent = 0;

  std::vector<uint8_t> destination_registers = {}; // output registers
  std::vector<uint8_t> source_registers = {};      // input registers

  std::vector<uint64_t> destination_memory = {};
  std::vector<uint64_t> source_memory = {};

  // these are indices of instructions in the ROB that depend on me
  std::vector<std::reference_wrapper<ooo_model_instr>> registers_instrs_depend_on_me;

private:
  template <typename T>
  ooo_model_instr(T instr) : ip(instr.ip), is_branch(instr.is_branch), branch_taken(instr.branch_taken)
  {
    std::remove_copy(std::begin(instr.destination_registers), std::end(instr.destination_registers), std::back_inserter(this->destination_registers), 0);
    std::remove_copy(std::begin(instr.source_registers), std::end(instr.source_registers), std::back_inserter(this->source_registers), 0);
    std::remove_copy(std::begin(instr.destination_memory), std::end(instr.destination_memory), std::back_inserter(this->destination_memory), 0);
    std::remove_copy(std::begin(instr.source_memory), std::end(instr.source_memory), std::back_inserter(this->source_memory), 0);
  }

public:
  ooo_model_instr(uint8_t cpu, input_instr instr) : ooo_model_instr(instr)
  {
    asid[0] = cpu;
    asid[1] = cpu;
  }

  ooo_model_instr(uint8_t cpu, cloudsuite_instr instr) : ooo_model_instr(instr)
  {
    std::copy(std::begin(instr.asid), std::begin(instr.asid), std::begin(this->asid));
  }
};

#endif<|MERGE_RESOLUTION|>--- conflicted
+++ resolved
@@ -15,16 +15,6 @@
 #define REG_INSTRUCTION_POINTER 26
 
 // branch types
-<<<<<<< HEAD
-#define NOT_BRANCH 0
-#define BRANCH_DIRECT_JUMP 1
-#define BRANCH_INDIRECT 2
-#define BRANCH_CONDITIONAL 3
-#define BRANCH_DIRECT_CALL 4
-#define BRANCH_INDIRECT_CALL 5
-#define BRANCH_RETURN 6
-#define BRANCH_OTHER 7
-=======
 enum branch_type {
   NOT_BRANCH = 0,
   BRANCH_DIRECT_JUMP = 1,
@@ -35,7 +25,6 @@
   BRANCH_RETURN = 6,
   BRANCH_OTHER = 7
 };
->>>>>>> b40847c6
 
 struct input_instr {
   // instruction pointer or PC (Program Counter)
