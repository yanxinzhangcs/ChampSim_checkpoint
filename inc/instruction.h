#ifndef INSTRUCTION_H
#define INSTRUCTION_H

#include <algorithm>
#include <array>
#include <cstdint>
#include <functional>
#include <iostream>
#include <limits>
#include <vector>

<<<<<<< HEAD
=======
#include "circular_buffer.hpp"
#include "trace_instruction.h"

>>>>>>> 1b8f0e41
// special registers that help us identify branches
#define REG_STACK_POINTER 6
#define REG_FLAGS 25
#define REG_INSTRUCTION_POINTER 26

// branch types
<<<<<<< HEAD
enum branch_type {
  NOT_BRANCH = 0,
  BRANCH_DIRECT_JUMP = 1,
  BRANCH_INDIRECT = 2,
  BRANCH_CONDITIONAL = 3,
  BRANCH_DIRECT_CALL = 4,
  BRANCH_INDIRECT_CALL = 5,
  BRANCH_RETURN = 6,
  BRANCH_OTHER = 7
};

struct input_instr {
  // instruction pointer or PC (Program Counter)
  uint64_t ip = 0;

  // branch info
  uint8_t is_branch = 0;
  uint8_t branch_taken = 0;

  uint8_t destination_registers[2] = {}; // output registers
  uint8_t source_registers[4] = {};      // input registers

  uint64_t destination_memory[2] = {}; // output memory
  uint64_t source_memory[4] = {};      // input memory
};

struct cloudsuite_instr {
  // instruction pointer or PC (Program Counter)
  uint64_t ip = 0;

  // branch info
  uint8_t is_branch = 0;
  uint8_t branch_taken = 0;

  uint8_t destination_registers[4] = {}; // output registers
  uint8_t source_registers[4] = {};      // input registers

  uint64_t destination_memory[4] = {}; // output memory
  uint64_t source_memory[4] = {};      // input memory

  uint8_t asid[2] = {std::numeric_limits<uint8_t>::max(), std::numeric_limits<uint8_t>::max()};
};
=======
#define NOT_BRANCH 0
#define BRANCH_DIRECT_JUMP 1
#define BRANCH_INDIRECT 2
#define BRANCH_CONDITIONAL 3
#define BRANCH_DIRECT_CALL 4
#define BRANCH_INDIRECT_CALL 5
#define BRANCH_RETURN 6
#define BRANCH_OTHER 7
>>>>>>> 1b8f0e41

struct ooo_model_instr {
  uint64_t instr_id = 0;
  uint64_t ip = 0;
  uint64_t event_cycle = 0;

  bool is_branch = 0;
  bool branch_taken = 0;
  bool branch_prediction = 0;
  bool branch_mispredicted = 0; // A branch can be mispredicted even if the direction prediction is correct when the predicted target is not correct

  uint8_t asid[2] = {std::numeric_limits<uint8_t>::max(), std::numeric_limits<uint8_t>::max()};

  uint8_t branch_type = NOT_BRANCH;
  uint64_t branch_target = 0;

  uint8_t dib_checked = 0;
  uint8_t fetched = 0;
  uint8_t decoded = 0;
  uint8_t scheduled = 0;
  uint8_t executed = 0;

  int num_mem_ops = 0;
  int num_reg_dependent = 0;

  std::vector<uint8_t> destination_registers = {}; // output registers
  std::vector<uint8_t> source_registers = {};      // input registers

  std::vector<uint64_t> destination_memory = {};
  std::vector<uint64_t> source_memory = {};

  // these are indices of instructions in the ROB that depend on me
  std::vector<std::reference_wrapper<ooo_model_instr>> registers_instrs_depend_on_me;

private:
  template <typename T>
  ooo_model_instr(T instr) : ip(instr.ip), is_branch(instr.is_branch), branch_taken(instr.branch_taken)
  {
    std::remove_copy(std::begin(instr.destination_registers), std::end(instr.destination_registers), std::back_inserter(this->destination_registers), 0);
    std::remove_copy(std::begin(instr.source_registers), std::end(instr.source_registers), std::back_inserter(this->source_registers), 0);
    std::remove_copy(std::begin(instr.destination_memory), std::end(instr.destination_memory), std::back_inserter(this->destination_memory), 0);
    std::remove_copy(std::begin(instr.source_memory), std::end(instr.source_memory), std::back_inserter(this->source_memory), 0);
  }

public:
  ooo_model_instr(uint8_t cpu, input_instr instr) : ooo_model_instr(instr)
  {
    asid[0] = cpu;
    asid[1] = cpu;
  }

  ooo_model_instr(uint8_t cpu, cloudsuite_instr instr) : ooo_model_instr(instr)
  {
    std::copy(std::begin(instr.asid), std::begin(instr.asid), std::begin(this->asid));
  }
};

#endif<|MERGE_RESOLUTION|>--- conflicted
+++ resolved
@@ -9,19 +9,13 @@
 #include <limits>
 #include <vector>
 
-<<<<<<< HEAD
-=======
-#include "circular_buffer.hpp"
 #include "trace_instruction.h"
-
->>>>>>> 1b8f0e41
 // special registers that help us identify branches
 #define REG_STACK_POINTER 6
 #define REG_FLAGS 25
 #define REG_INSTRUCTION_POINTER 26
 
 // branch types
-<<<<<<< HEAD
 enum branch_type {
   NOT_BRANCH = 0,
   BRANCH_DIRECT_JUMP = 1,
@@ -32,48 +26,6 @@
   BRANCH_RETURN = 6,
   BRANCH_OTHER = 7
 };
-
-struct input_instr {
-  // instruction pointer or PC (Program Counter)
-  uint64_t ip = 0;
-
-  // branch info
-  uint8_t is_branch = 0;
-  uint8_t branch_taken = 0;
-
-  uint8_t destination_registers[2] = {}; // output registers
-  uint8_t source_registers[4] = {};      // input registers
-
-  uint64_t destination_memory[2] = {}; // output memory
-  uint64_t source_memory[4] = {};      // input memory
-};
-
-struct cloudsuite_instr {
-  // instruction pointer or PC (Program Counter)
-  uint64_t ip = 0;
-
-  // branch info
-  uint8_t is_branch = 0;
-  uint8_t branch_taken = 0;
-
-  uint8_t destination_registers[4] = {}; // output registers
-  uint8_t source_registers[4] = {};      // input registers
-
-  uint64_t destination_memory[4] = {}; // output memory
-  uint64_t source_memory[4] = {};      // input memory
-
-  uint8_t asid[2] = {std::numeric_limits<uint8_t>::max(), std::numeric_limits<uint8_t>::max()};
-};
-=======
-#define NOT_BRANCH 0
-#define BRANCH_DIRECT_JUMP 1
-#define BRANCH_INDIRECT 2
-#define BRANCH_CONDITIONAL 3
-#define BRANCH_DIRECT_CALL 4
-#define BRANCH_INDIRECT_CALL 5
-#define BRANCH_RETURN 6
-#define BRANCH_OTHER 7
->>>>>>> 1b8f0e41
 
 struct ooo_model_instr {
   uint64_t instr_id = 0;
