--- conflicted
+++ resolved
@@ -154,23 +154,12 @@
   const std::bitset<NUM_BRANCH_MODULES> bpred_type;
   const std::bitset<NUM_BTB_MODULES> btb_type;
 
-<<<<<<< HEAD
-  O3_CPU(uint32_t cpu, double freq_scale, std::size_t dib_set, std::size_t dib_way, std::size_t dib_window, std::size_t ifetch_buffer_size,
-         std::size_t decode_buffer_size, std::size_t dispatch_buffer_size, std::size_t rob_size, std::size_t lq_size, std::size_t sq_size, unsigned fetch_width,
-         unsigned decode_width, unsigned dispatch_width, unsigned schedule_width, unsigned execute_width, unsigned lq_width, unsigned sq_width,
-         unsigned retire_width, unsigned mispredict_penalty, unsigned decode_latency, unsigned dispatch_latency, unsigned schedule_latency,
-         unsigned execute_latency, MemoryRequestConsumer* l1i, MemoryRequestConsumer* l1d,
-         bpred_t bpred_type, btb_t btb_type)
-      : champsim::operable(freq_scale), cpu(cpu), dib_set(dib_set), dib_way(dib_way), dib_window(dib_window), IFETCH_BUFFER(ifetch_buffer_size),
-=======
   O3_CPU(uint32_t cpu, double freq_scale, champsim::simple_lru_table<bool>&& dib, std::size_t ifetch_buffer_size, std::size_t decode_buffer_size,
          std::size_t dispatch_buffer_size, std::size_t rob_size, std::size_t lq_size, std::size_t sq_size, unsigned fetch_width, unsigned decode_width,
          unsigned dispatch_width, unsigned schedule_width, unsigned execute_width, unsigned lq_width, unsigned sq_width, unsigned retire_width,
          unsigned mispredict_penalty, unsigned decode_latency, unsigned dispatch_latency, unsigned schedule_latency, unsigned execute_latency,
-         MemoryRequestConsumer* itlb, MemoryRequestConsumer* dtlb, MemoryRequestConsumer* l1i, MemoryRequestConsumer* l1d,
-         std::bitset<NUM_BRANCH_MODULES> bpred_type, std::bitset<NUM_BTB_MODULES> btb_type)
-      : champsim::operable(freq_scale), cpu(cpu), DIB{std::forward<champsim::simple_lru_table<bool>>(dib)}, IFETCH_BUFFER(ifetch_buffer_size),
->>>>>>> 62f7993c
+         MemoryRequestConsumer* l1i, MemoryRequestConsumer* l1d, std::bitset<NUM_BRANCH_MODULES> bpred_type, std::bitset<NUM_BTB_MODULES> btb_type)
+      : champsim::operable(freq_scale), cpu(cpu), DIB{std::move(dib)}, IFETCH_BUFFER(ifetch_buffer_size),
         DECODE_BUFFER(decode_buffer_size, decode_latency), LQ(lq_size), DISPATCH_BUFFER_SIZE(dispatch_buffer_size), ROB_SIZE(rob_size), SQ_SIZE(sq_size),
         FETCH_WIDTH(fetch_width), DECODE_WIDTH(decode_width), DISPATCH_WIDTH(dispatch_width), SCHEDULER_SIZE(schedule_width), EXEC_WIDTH(execute_width),
         LQ_WIDTH(lq_width), SQ_WIDTH(sq_width), RETIRE_WIDTH(retire_width), BRANCH_MISPREDICT_PENALTY(mispredict_penalty), DISPATCH_LATENCY(dispatch_latency),
