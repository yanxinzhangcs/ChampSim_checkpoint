#ifndef OOO_CPU_H
#define OOO_CPU_H

#include <array>
#include <queue>
#include <functional>
#include <queue>

#include "champsim_constants.h"
#include "delay_queue.hpp"
#include "instruction.h"
#include "instruction.h"
#include "operable.h"
#include "ptw.h"

<<<<<<< HEAD
=======
using namespace std;

class CACHE;

>>>>>>> 373fdaa0
class CacheBus : public MemoryRequestProducer
{
    public:
        champsim::circular_buffer<PACKET> PROCESSED;
        CacheBus(std::size_t q_size, MemoryRequestConsumer *ll) : MemoryRequestProducer(ll), PROCESSED(q_size) {}
        void return_data(PACKET *packet);
};

// cpu
class O3_CPU : public champsim::operable {
  public:
    uint32_t cpu = 0;
    bool operated = false;

    // instruction
    uint64_t instr_unique_id = 0, completed_executions = 0,
             begin_sim_cycle = 0, begin_sim_instr = 0,
             last_sim_cycle = 0, last_sim_instr = 0,
             finish_sim_cycle = 0, finish_sim_instr = 0,
             instrs_to_read_this_cycle = 0, instrs_to_fetch_this_cycle = 0,
             next_print_instruction = STAT_PRINTING_PERIOD, num_retired = 0;
    uint32_t inflight_reg_executions = 0, inflight_mem_executions = 0;

    struct dib_entry_t
    {
        bool valid = false;
        unsigned lru = 999999;
        uint64_t address = 0;
    };

    // instruction buffer
    using dib_t= std::vector<dib_entry_t>;
    const std::size_t dib_set, dib_way, dib_window;
    dib_t DIB{dib_set*dib_way};

    // reorder buffer, load/store queue, register file
    champsim::circular_buffer<ooo_model_instr> IFETCH_BUFFER;
    champsim::delay_queue<ooo_model_instr> DISPATCH_BUFFER;
    champsim::delay_queue<ooo_model_instr> DECODE_BUFFER;
    champsim::circular_buffer<ooo_model_instr> ROB;
    std::vector<LSQ_ENTRY> LQ;
    std::vector<LSQ_ENTRY> SQ;

    // Constants
    const unsigned FETCH_WIDTH, DECODE_WIDTH, DISPATCH_WIDTH, SCHEDULER_SIZE, EXEC_WIDTH, LQ_WIDTH, SQ_WIDTH, RETIRE_WIDTH;
    const unsigned BRANCH_MISPREDICT_PENALTY, SCHEDULING_LATENCY, EXEC_LATENCY;

    // store array, this structure is required to properly handle store instructions
    std::queue<uint64_t> STA;

    // Ready-To-Execute
    std::queue<champsim::circular_buffer<ooo_model_instr>::iterator> ready_to_execute;

    // Ready-To-Load
    std::queue<std::vector<LSQ_ENTRY>::iterator> RTL0, RTL1;

    // Ready-To-Store
    std::queue<std::vector<LSQ_ENTRY>::iterator> RTS0, RTS1;

    // branch
    int branch_mispredict_stall_fetch = 0; // flag that says that we should stall because a branch prediction was wrong
    int mispredicted_branch_iw_index = 0; // index in the instruction window of the mispredicted branch.  fetch resumes after the instruction at this index executes
    uint8_t  fetch_stall = 0;
    uint64_t fetch_resume_cycle = 0;
    uint64_t num_branch = 0, branch_mispredictions = 0;
    uint64_t total_rob_occupancy_at_branch_mispredict;

    uint64_t total_branch_types[8] = {};
    uint64_t branch_type_misses[8] = {};

    CacheBus ITLB_bus, DTLB_bus, L1I_bus, L1D_bus;

    void operate();

    // functions
    void init_instruction(ooo_model_instr instr);
    void check_dib(),
         translate_fetch(),
         fetch_instruction(),
         promote_to_decode(),
         decode_instruction(),
         dispatch_instruction(),
         schedule_instruction(),
         execute_instruction(),
         schedule_memory_instruction(),
         execute_memory_instruction(),
         do_check_dib(ooo_model_instr &instr),
         do_translate_fetch(champsim::circular_buffer<ooo_model_instr>::iterator begin, champsim::circular_buffer<ooo_model_instr>::iterator end),
         do_fetch_instruction(champsim::circular_buffer<ooo_model_instr>::iterator begin, champsim::circular_buffer<ooo_model_instr>::iterator end),
         do_dib_update(const ooo_model_instr &instr),
         do_scheduling(champsim::circular_buffer<ooo_model_instr>::iterator rob_it),
         do_execution(champsim::circular_buffer<ooo_model_instr>::iterator rob_it),
         do_memory_scheduling(champsim::circular_buffer<ooo_model_instr>::iterator rob_it),
         operate_lsq(),
         do_complete_execution(champsim::circular_buffer<ooo_model_instr>::iterator rob_it),
         do_sq_forward_to_lq(LSQ_ENTRY &sq_entry, LSQ_ENTRY &lq_entry);

    void initialize_core();
    void add_load_queue(champsim::circular_buffer<ooo_model_instr>::iterator rob_index, uint32_t data_index),
         add_store_queue(champsim::circular_buffer<ooo_model_instr>::iterator rob_index, uint32_t data_index);
    void execute_store(std::vector<LSQ_ENTRY>::iterator sq_it);
    int  execute_load(std::vector<LSQ_ENTRY>::iterator lq_it);
    int  do_translate_store(std::vector<LSQ_ENTRY>::iterator sq_it);
    int  do_translate_load(std::vector<LSQ_ENTRY>::iterator sq_it);
    void check_dependency(int prior, int current);
    void operate_cache();
    void complete_inflight_instruction();
    void handle_memory_return();
    void retire_rob();

    void print_deadlock() override;

    int prefetch_code_line(uint64_t pf_v_addr);

#include "ooo_cpu_modules.inc"

    const bpred_t bpred_type;
    const btb_t btb_type;
    const ipref_t ipref_type;

    O3_CPU(uint32_t cpu, double freq_scale, std::size_t dib_set, std::size_t dib_way, std::size_t dib_window,
            std::size_t ifetch_buffer_size, std::size_t decode_buffer_size, std::size_t dispatch_buffer_size,
            std::size_t rob_size, std::size_t lq_size, std::size_t sq_size,
            unsigned fetch_width, unsigned decode_width, unsigned dispatch_width, unsigned schedule_width,
            unsigned execute_width, unsigned lq_width, unsigned sq_width, unsigned retire_width,
            unsigned mispredict_penalty, unsigned decode_latency, unsigned dispatch_latency, unsigned schedule_latency, unsigned execute_latency,
            MemoryRequestConsumer *itlb, MemoryRequestConsumer *dtlb, MemoryRequestConsumer *l1i, MemoryRequestConsumer *l1d,
            bpred_t bpred_type, btb_t btb_type, ipref_t ipref_type
            ) :
        champsim::operable(freq_scale), cpu(cpu), dib_set(dib_set), dib_way(dib_way), dib_window(dib_window),
        IFETCH_BUFFER(ifetch_buffer_size), DISPATCH_BUFFER(dispatch_buffer_size, dispatch_latency), DECODE_BUFFER(decode_buffer_size, decode_latency),
        ROB(rob_size), LQ(lq_size), SQ(sq_size),
        FETCH_WIDTH(fetch_width), DECODE_WIDTH(decode_width), DISPATCH_WIDTH(dispatch_width), SCHEDULER_SIZE(schedule_width),
        EXEC_WIDTH(execute_width), LQ_WIDTH(lq_width), SQ_WIDTH(sq_width), RETIRE_WIDTH(retire_width),
        BRANCH_MISPREDICT_PENALTY(mispredict_penalty), SCHEDULING_LATENCY(schedule_latency), EXEC_LATENCY(execute_latency),
        ITLB_bus(rob_size, itlb), DTLB_bus(rob_size, dtlb), L1I_bus(rob_size, l1i), L1D_bus(rob_size, l1d),
        bpred_type(bpred_type), btb_type(btb_type), ipref_type(ipref_type)
    {
    }

};

#endif
<|MERGE_RESOLUTION|>--- conflicted
+++ resolved
@@ -13,13 +13,6 @@
 #include "operable.h"
 #include "ptw.h"
 
-<<<<<<< HEAD
-=======
-using namespace std;
-
-class CACHE;
-
->>>>>>> 373fdaa0
 class CacheBus : public MemoryRequestProducer
 {
     public:
