#ifndef CACHE_H
#define CACHE_H

<<<<<<< HEAD
#include <bitset>
=======
#include <deque>
>>>>>>> ea1a1310
#include <functional>
#include <list>
#include <string>
#include <vector>

#include "champsim_constants.h"
#include "delay_queue.hpp"
#include "memory_class.h"
#include "operable.h"

// virtual address space prefetching
constexpr uint64_t VA_PREFETCH_TRANSLATION_LATENCY = 2;

// CACHE BLOCK
class BLOCK
{
public:
  bool valid = false, prefetch = false, dirty = false;

  uint64_t address = 0, v_address = 0, tag = 0, data = 0, ip = 0, cpu = 0, instr_id = 0;

  // replacement state
  uint32_t lru = std::numeric_limits<uint32_t>::max() >> 1;
};

class CACHE : public champsim::operable, public MemoryRequestConsumer, public MemoryRequestProducer
{
  enum FILL_LEVEL { FILL_L1 = 1, FILL_L2 = 2, FILL_LLC = 4, FILL_DRC = 8, FILL_DRAM = 16 };

  class BLOCK
  {
  public:
    bool valid = false;
    bool prefetch = false;
    bool dirty = false;

    uint64_t address = 0;
    uint64_t v_address = 0;
    uint64_t data = 0;
    uint64_t ip = 0;
    uint64_t cpu = 0;
    uint64_t instr_id = 0;
  };

public:
  uint32_t cpu;
  const std::string NAME;
  const uint32_t NUM_SET, NUM_WAY, WQ_SIZE, RQ_SIZE, PQ_SIZE, MSHR_SIZE;
  const uint32_t HIT_LATENCY, FILL_LATENCY, OFFSET_BITS;
  std::vector<BLOCK> block{NUM_SET * NUM_WAY};
  const uint32_t MAX_READ, MAX_WRITE;
  uint32_t reads_available_this_cycle, writes_available_this_cycle;
  const bool prefetch_as_load;
  const bool match_offset_bits;
  const bool virtual_prefetch;
  bool ever_seen_data = false;
  const unsigned pref_activate_mask = (1 << static_cast<int>(LOAD)) | (1 << static_cast<int>(PREFETCH));

  // prefetch stats
  uint64_t pf_requested = 0, pf_issued = 0, pf_useful = 0, pf_useless = 0, pf_fill = 0;

  // queues
  std::deque<PACKET> RQ, PQ, VAPQ, WQ;
  std::list<PACKET> MSHR;

  uint64_t sim_access[NUM_CPUS][NUM_TYPES] = {}, sim_hit[NUM_CPUS][NUM_TYPES] = {}, sim_miss[NUM_CPUS][NUM_TYPES] = {}, roi_access[NUM_CPUS][NUM_TYPES] = {},
           roi_hit[NUM_CPUS][NUM_TYPES] = {}, roi_miss[NUM_CPUS][NUM_TYPES] = {};

  uint64_t RQ_ACCESS = 0, RQ_MERGED = 0, RQ_FULL = 0, RQ_TO_CACHE = 0, PQ_ACCESS = 0, PQ_MERGED = 0, PQ_FULL = 0, PQ_TO_CACHE = 0, WQ_ACCESS = 0, WQ_MERGED = 0,
           WQ_FULL = 0, WQ_FORWARD = 0, WQ_TO_CACHE = 0;

  uint64_t total_miss_latency = 0;

  // functions
  bool add_rq(const PACKET& packet) override;
  bool add_wq(const PACKET& packet) override;
  bool add_pq(const PACKET& packet) override;

  void return_data(const PACKET& packet) override;
  void operate() override;
  void operate_writes();
  void operate_reads();
  void check_collision();

  uint32_t get_occupancy(uint8_t queue_type, uint64_t address) override;
  uint32_t get_size(uint8_t queue_type, uint64_t address) override;

  uint32_t get_set(uint64_t address);
  uint32_t get_way(uint64_t address, uint32_t set);

  int invalidate_entry(uint64_t inval_addr);
  int prefetch_line(uint64_t pf_addr, bool fill_this_level, uint32_t prefetch_metadata);
  int prefetch_line(uint64_t ip, uint64_t base_addr, uint64_t pf_addr, bool fill_this_level, uint32_t prefetch_metadata); // deprecated

  void add_mshr(PACKET* packet);
  void va_translate_prefetches();

  void handle_fill();
  void handle_writeback();
  void handle_read();
  void handle_prefetch();

  void readlike_hit(std::size_t set, std::size_t way, PACKET& handle_pkt);
  bool readlike_miss(PACKET& handle_pkt);
  bool filllike_miss(std::size_t set, std::size_t way, PACKET& handle_pkt);

  bool should_activate_prefetcher(int type);

  void print_deadlock() override;

#include "cache_modules.inc"

    const std::bitset<NUM_REPLACEMENT_MODULES> repl_type;
    const std::bitset<NUM_PREFETCH_MODULES> pref_type;

    // constructor
    CACHE(std::string v1, double freq_scale, unsigned fill_level, uint32_t v2, int v3, uint32_t v5, uint32_t v6, uint32_t v7, uint32_t v8,
            uint32_t hit_lat, uint32_t fill_lat, uint32_t max_read, uint32_t max_write, std::size_t offset_bits,
            bool pref_load, bool wq_full_addr, bool va_pref,
            MemoryRequestConsumer *ll,
            std::bitset<NUM_PREFETCH_MODULES> pref, std::bitset<NUM_REPLACEMENT_MODULES> repl)
        : champsim::operable(freq_scale), MemoryRequestConsumer(fill_level), MemoryRequestProducer(ll),
        NAME(v1), NUM_SET(v2), NUM_WAY(v3), WQ_SIZE(v5), RQ_SIZE(v6), PQ_SIZE(v7), MSHR_SIZE(v8),
        HIT_LATENCY(hit_lat), FILL_LATENCY(fill_lat), OFFSET_BITS(offset_bits), MAX_READ(max_read), MAX_WRITE(max_write),
        prefetch_as_load(pref_load), match_offset_bits(wq_full_addr), virtual_prefetch(va_pref),
        repl_type(repl), pref_type(pref)
    {
    }
};


#endif<|MERGE_RESOLUTION|>--- conflicted
+++ resolved
@@ -1,11 +1,8 @@
 #ifndef CACHE_H
 #define CACHE_H
 
-<<<<<<< HEAD
 #include <bitset>
-=======
 #include <deque>
->>>>>>> ea1a1310
 #include <functional>
 #include <list>
 #include <string>
