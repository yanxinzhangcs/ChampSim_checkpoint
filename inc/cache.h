#ifndef CACHE_H
#define CACHE_H

#include <functional>
#include <list>
#include <string>
#include <vector>

#include "champsim.h"
#include "delay_queue.hpp"
#include "memory_class.h"
#include "ooo_cpu.h"
#include "operable.h"

extern std::array<O3_CPU*, NUM_CPUS> ooo_cpu;

class CACHE : public champsim::operable, public MemoryRequestConsumer, public MemoryRequestProducer
{
<<<<<<< HEAD
  bool handle_fill(PACKET &fill_mshr);
  bool handle_writeback(PACKET &handle_pkt);
  bool handle_read(PACKET &handle_pkt);
  bool handle_prefetch(PACKET &handle_pkt);
=======
  class BLOCK
  {
  public:
    bool valid = false;
    bool prefetch = false;
    bool dirty = false;

    uint64_t address = 0;
    uint64_t v_address = 0;
    uint64_t data = 0;
    uint64_t ip = 0;
    uint64_t cpu = 0;
    uint64_t instr_id = 0;
  };
>>>>>>> becf1504

public:
  struct NonTranslatingQueues : public champsim::operable
  {
    std::deque<PACKET> RQ, PQ, WQ;
    const std::size_t RQ_SIZE, PQ_SIZE, WQ_SIZE;
    const uint64_t HIT_LATENCY;
    const std::size_t OFFSET_BITS;
    const bool match_offset_bits;

    uint64_t RQ_ACCESS = 0;
    uint64_t RQ_MERGED = 0;
    uint64_t RQ_FULL = 0;
    uint64_t RQ_TO_CACHE = 0;
    uint64_t PQ_ACCESS = 0;
    uint64_t PQ_MERGED = 0;
    uint64_t PQ_FULL = 0;
    uint64_t PQ_TO_CACHE = 0;
    uint64_t WQ_ACCESS = 0;
    uint64_t WQ_MERGED = 0;
    uint64_t WQ_FULL = 0;
    uint64_t WQ_FORWARD = 0;
    uint64_t WQ_TO_CACHE = 0;

    NonTranslatingQueues(double freq_scale, std::size_t rq_size, std::size_t pq_size, std::size_t wq_size, uint64_t hit_latency, std::size_t offset_bits, bool match_offset) : champsim::operable(freq_scale), RQ_SIZE(rq_size), PQ_SIZE(pq_size), WQ_SIZE(wq_size), HIT_LATENCY(hit_latency), OFFSET_BITS(offset_bits), match_offset_bits(match_offset) {}
    void operate() override;

    bool add_rq(const PACKET &packet);
    bool add_wq(const PACKET &packet);
    bool add_pq(const PACKET &packet);

    virtual bool rq_has_ready() const;
    virtual bool wq_has_ready() const;
    virtual bool pq_has_ready() const;

    private:
    void check_collision();
  };

  struct TranslatingQueues : public NonTranslatingQueues, public MemoryRequestProducer
  {
    void operate() override;

    void issue_translation();
    void detect_misses();

    bool rq_has_ready() const override;
    bool wq_has_ready() const override;
    bool pq_has_ready() const override;

    void return_data(const PACKET &packet) override;

    using NonTranslatingQueues::NonTranslatingQueues;
  };

  uint32_t cpu;
  const std::string NAME;
  const uint32_t NUM_SET, NUM_WAY, MSHR_SIZE;
  const uint32_t FILL_LATENCY, OFFSET_BITS;
  std::vector<BLOCK> block{NUM_SET * NUM_WAY};
  const uint32_t MAX_READ, MAX_WRITE;
  const bool prefetch_as_load;
  const bool match_offset_bits;
  const bool virtual_prefetch;
  bool ever_seen_data = false;
  const unsigned pref_activate_mask = (1 << static_cast<int>(LOAD)) | (1 << static_cast<int>(PREFETCH));

  // prefetch stats
  uint64_t pf_requested = 0, pf_issued = 0, pf_useful = 0, pf_useless = 0, pf_fill = 0;

  NonTranslatingQueues &queues;
  std::list<PACKET> MSHR;

  uint64_t sim_access[NUM_CPUS][NUM_TYPES] = {}, sim_hit[NUM_CPUS][NUM_TYPES] = {}, sim_miss[NUM_CPUS][NUM_TYPES] = {}, roi_access[NUM_CPUS][NUM_TYPES] = {},
           roi_hit[NUM_CPUS][NUM_TYPES] = {}, roi_miss[NUM_CPUS][NUM_TYPES] = {};

  uint64_t total_miss_latency = 0;

  // functions
<<<<<<< HEAD
  bool add_rq(const PACKET &packet) override;
  bool add_wq(const PACKET &packet) override;
  bool add_pq(const PACKET &packet) override;

  void return_data(const PACKET &packet) override;
=======
  bool add_rq(const PACKET& packet) override;
  bool add_wq(const PACKET& packet) override;
  bool add_pq(const PACKET& packet) override;

  void return_data(const PACKET& packet) override;
>>>>>>> becf1504
  void operate() override;

  uint32_t get_occupancy(uint8_t queue_type, uint64_t address) override;
  uint32_t get_size(uint8_t queue_type, uint64_t address) override;

  uint32_t get_set(uint64_t address);
  uint32_t get_way(uint64_t address, uint32_t set);

  int invalidate_entry(uint64_t inval_addr);
  int prefetch_line(uint64_t pf_addr, bool fill_this_level, uint32_t prefetch_metadata);
  int prefetch_line(uint64_t ip, uint64_t base_addr, uint64_t pf_addr, bool fill_this_level, uint32_t prefetch_metadata); // deprecated

  void readlike_hit(std::size_t set, std::size_t way, const PACKET& handle_pkt);
  bool readlike_miss(const PACKET& handle_pkt);
  bool filllike_miss(std::size_t set, std::size_t way, const PACKET& handle_pkt);

  bool should_activate_prefetcher(const PACKET &pkt) const;

  void print_deadlock() override;

#include "cache_modules.inc"

  const repl_t repl_type;
  const pref_t pref_type;

  // constructor
  CACHE(std::string v1, double freq_scale, uint32_t v2, int v3, uint32_t v8,
        uint32_t fill_lat, uint32_t max_read, uint32_t max_write, std::size_t offset_bits, bool pref_load, bool wq_full_addr, bool va_pref,
        unsigned pref_act_mask, NonTranslatingQueues &queues, MemoryRequestConsumer* ll, pref_t pref, repl_t repl)
      : champsim::operable(freq_scale), MemoryRequestProducer(ll), NAME(v1), NUM_SET(v2), NUM_WAY(v3),
        MSHR_SIZE(v8), FILL_LATENCY(fill_lat), OFFSET_BITS(offset_bits), MAX_READ(max_read),
        MAX_WRITE(max_write), prefetch_as_load(pref_load), match_offset_bits(wq_full_addr), virtual_prefetch(va_pref), pref_activate_mask(pref_act_mask),
        queues(queues), repl_type(repl), pref_type(pref)
  {
  }
};

#endif<|MERGE_RESOLUTION|>--- conflicted
+++ resolved
@@ -16,12 +16,11 @@
 
 class CACHE : public champsim::operable, public MemoryRequestConsumer, public MemoryRequestProducer
 {
-<<<<<<< HEAD
   bool handle_fill(PACKET &fill_mshr);
   bool handle_writeback(PACKET &handle_pkt);
   bool handle_read(PACKET &handle_pkt);
   bool handle_prefetch(PACKET &handle_pkt);
-=======
+
   class BLOCK
   {
   public:
@@ -35,8 +34,9 @@
     uint64_t ip = 0;
     uint64_t cpu = 0;
     uint64_t instr_id = 0;
+
+    uint32_t pf_metadata = 0;
   };
->>>>>>> becf1504
 
 public:
   struct NonTranslatingQueues : public champsim::operable
@@ -116,19 +116,11 @@
   uint64_t total_miss_latency = 0;
 
   // functions
-<<<<<<< HEAD
   bool add_rq(const PACKET &packet) override;
   bool add_wq(const PACKET &packet) override;
   bool add_pq(const PACKET &packet) override;
 
   void return_data(const PACKET &packet) override;
-=======
-  bool add_rq(const PACKET& packet) override;
-  bool add_wq(const PACKET& packet) override;
-  bool add_pq(const PACKET& packet) override;
-
-  void return_data(const PACKET& packet) override;
->>>>>>> becf1504
   void operate() override;
 
   uint32_t get_occupancy(uint8_t queue_type, uint64_t address) override;
