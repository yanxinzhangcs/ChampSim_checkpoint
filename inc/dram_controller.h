--- conflicted
+++ resolved
@@ -1,46 +1,20 @@
 #ifndef DRAM_H
 #define DRAM_H
 
-<<<<<<< HEAD
-=======
 #include <array>
->>>>>>> b684fff8
 #include <cmath>
 
 #include "champsim.h"
 #include "champsim_constants.h"
 #include "memory_class.h"
-<<<<<<< HEAD
 #include "operable.h"
-
-#define DBUS_TURN_AROUND_NANOSECONDS 7.5
-=======
 #include "util.h"
->>>>>>> b684fff8
 
 // these values control when to send out a burst of writes
 #define DRAM_WRITE_HIGH_WM    ((DRAM_WQ_SIZE*7)>>3) // 7/8th
 #define DRAM_WRITE_LOW_WM     ((DRAM_WQ_SIZE*3)>>2) // 6/8th
 #define MIN_DRAM_WRITES_PER_SWITCH (DRAM_WQ_SIZE*1/4)
 
-<<<<<<< HEAD
-class MEMORY_CONTROLLER : public champsim::operable, public MemoryRequestConsumer {
-  public:
-    const string NAME;
-
-    uint64_t dbus_cycle_available[DRAM_CHANNELS] = {}, dbus_cycle_congested[DRAM_CHANNELS] = {}, dbus_congested[NUM_TYPES+1][NUM_TYPES+1] = {};
-    uint64_t bank_cycle_available[DRAM_CHANNELS][DRAM_RANKS][DRAM_BANKS] = {};
-    uint8_t  do_write = 0, write_mode[DRAM_CHANNELS] = {};
-    uint32_t processed_writes = 0, scheduled_reads[DRAM_CHANNELS] = {}, scheduled_writes[DRAM_CHANNELS] = {};
-    const int fill_level = FILL_DRAM;
-
-    // DRAM_IO_FREQ defined in champsim_constants.h
-    const uint64_t tRP                        = std::ceil(1.0 * tRP_DRAM_NANOSECONDS * DRAM_IO_FREQ / 1000);
-    const uint64_t tRCD                       = std::ceil(1.0 * tRCD_DRAM_NANOSECONDS * DRAM_IO_FREQ / 1000);
-    const uint64_t tCAS                       = std::ceil(1.0 * tCAS_DRAM_NANOSECONDS * DRAM_IO_FREQ / 1000);
-    const uint64_t DRAM_DBUS_TURN_AROUND_TIME = std::ceil(1.0 * DBUS_TURN_AROUND_NANOSECONDS * DRAM_IO_FREQ / 1000);
-    const uint64_t DRAM_DBUS_RETURN_TIME      = BLOCK_SIZE / DRAM_CHANNEL_WIDTH;
-=======
 struct BANK_REQUEST {
     bool valid = false,
          row_buffer_hit = false;
@@ -48,7 +22,6 @@
     std::size_t open_row = std::numeric_limits<uint32_t>::max();
 
     uint64_t event_cycle = 0;
->>>>>>> b684fff8
 
     std::vector<PACKET>::iterator pkt;
 };
@@ -58,24 +31,6 @@
     std::vector<PACKET> WQ{DRAM_WQ_SIZE};
     std::vector<PACKET> RQ{DRAM_RQ_SIZE};
 
-<<<<<<< HEAD
-    // constructor
-    MEMORY_CONTROLLER(string v1, double freq_scale) : champsim::operable(freq_scale), NAME (v1) {
-        for (uint32_t i=0; i<DRAM_CHANNELS; i++) {
-            WQ[i].NAME = "DRAM_WQ" + to_string(i);
-            WQ[i].SIZE = DRAM_WQ_SIZE;
-            WQ[i].entry = new PACKET [DRAM_WQ_SIZE];
-            WQ[i].next_schedule_index = DRAM_WQ_SIZE;
-            WQ[i].next_process_index = DRAM_WQ_SIZE;
-
-            RQ[i].NAME = "DRAM_RQ" + to_string(i);
-            RQ[i].SIZE = DRAM_RQ_SIZE;
-            RQ[i].entry = new PACKET [DRAM_RQ_SIZE];
-            RQ[i].next_schedule_index = DRAM_RQ_SIZE;
-            RQ[i].next_process_index = DRAM_RQ_SIZE;
-        }
-    };
-=======
     std::array<BANK_REQUEST, DRAM_RANKS*DRAM_BANKS> bank_request = {};
     std::array<BANK_REQUEST, DRAM_RANKS*DRAM_BANKS>::iterator active_request = std::end(bank_request);
 
@@ -88,23 +43,20 @@
     unsigned WQ_ROW_BUFFER_HIT = 0, WQ_ROW_BUFFER_MISS = 0, RQ_ROW_BUFFER_HIT = 0, RQ_ROW_BUFFER_MISS = 0, WQ_FULL = 0;
 };
 
-class MEMORY_CONTROLLER : public MemoryRequestConsumer {
+class MEMORY_CONTROLLER : public champsim::operable, public MemoryRequestConsumer {
   public:
     const static int fill_level = FILL_DRAM;
 
     // DRAM_IO_FREQ defined in champsim_constants.h
-    const static uint64_t tRP                        = std::ceil(1.0 * tRP_DRAM_NANOSECONDS * CPU_FREQ / 1000);
-    const static uint64_t tRCD                       = std::ceil(1.0 * tRCD_DRAM_NANOSECONDS * CPU_FREQ / 1000);
-    const static uint64_t tCAS                       = std::ceil(1.0 * tCAS_DRAM_NANOSECONDS * CPU_FREQ / 1000);
-    const static uint64_t DRAM_DBUS_TURN_AROUND_TIME = std::ceil(1.0 * DBUS_TURN_AROUND_NANOSECONDS * CPU_FREQ / 1000);
-    const static uint64_t DRAM_DBUS_RETURN_TIME      = std::ceil(1.0 * BLOCK_SIZE * CPU_FREQ / DRAM_CHANNEL_WIDTH / DRAM_IO_FREQ);
-
-    uint64_t current_cycle = 0;
+    const static uint64_t tRP                        = std::ceil(1.0 * tRP_DRAM_NANOSECONDS * DRAM_IO_FREQ / 1000);
+    const static uint64_t tRCD                       = std::ceil(1.0 * tRCD_DRAM_NANOSECONDS * DRAM_IO_FREQ / 1000);
+    const static uint64_t tCAS                       = std::ceil(1.0 * tCAS_DRAM_NANOSECONDS * DRAM_IO_FREQ / 1000);
+    const static uint64_t DRAM_DBUS_TURN_AROUND_TIME = std::ceil(1.0 * DBUS_TURN_AROUND_NANOSECONDS * DRAM_IO_FREQ / 1000);
+    const static uint64_t DRAM_DBUS_RETURN_TIME      = std::ceil(1.0 * BLOCK_SIZE / DRAM_CHANNEL_WIDTH);
 
     std::array<DRAM_CHANNEL, DRAM_CHANNELS> channels;
 
-    MEMORY_CONTROLLER() {}
->>>>>>> b684fff8
+    MEMORY_CONTROLLER(double freq_scale) : champsim::operable(freq_scale) {}
 
     int  add_rq(PACKET *packet),
          add_wq(PACKET *packet),
