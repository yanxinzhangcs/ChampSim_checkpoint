--- conflicted
+++ resolved
@@ -48,17 +48,10 @@
   }
 
   virtual void initialize() {} // LCOV_EXCL_LINE
-<<<<<<< HEAD
-  virtual void operate() = 0;
+  virtual long operate() = 0;
   virtual void begin_phase() {}                     // LCOV_EXCL_LINE
   virtual void end_phase(unsigned /*cpu index*/) {} // LCOV_EXCL_LINE
   virtual void print_deadlock() {}                  // LCOV_EXCL_LINE
-=======
-  virtual long operate() = 0;
-  virtual void begin_phase() {}       // LCOV_EXCL_LINE
-  virtual void end_phase(unsigned) {} // LCOV_EXCL_LINE
-  virtual void print_deadlock() {}    // LCOV_EXCL_LINE
->>>>>>> ac415b72
 };
 
 } // namespace champsim
