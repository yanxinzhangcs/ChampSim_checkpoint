--- conflicted
+++ resolved
@@ -28,91 +28,6 @@
 
 class PageTableWalker : public champsim::operable, public MemoryRequestConsumer, public MemoryRequestProducer
 {
-<<<<<<< HEAD
-	public:
-		const string NAME;
-		uint32_t cpu;
-		uint8_t cache_type;
-
-		uint8_t LATENCY = 0;
-
-		const uint32_t VAL_PSCL5_SET, VAL_PSCL5_WAY, VAL_PSCL4_SET, VAL_PSCL4_WAY, VAL_PSCL3_SET, VAL_PSCL3_WAY, VAL_PSCL2_SET, VAL_PSCL2_WAY;
-
-		const uint32_t RQ_SIZE, WQ_SIZE = 0, PQ_SIZE = 0, MSHR_SIZE, MAX_READ, MAX_FILL;
-		
-		uint64_t next_translation_virtual_address = 0xf000000f00000000;
-
-		champsim::delay_queue<PACKET> RQ{RQ_SIZE, LATENCY},
-									  WQ{WQ_SIZE, LATENCY},
-									  PQ{PQ_SIZE, LATENCY};
-
-		std::list<PACKET> MSHR;
-
-    uint64_t RQ_ACCESS = 0,
-             RQ_MERGED = 0,
-             RQ_FULL = 0,
-             RQ_TO_CACHE = 0,
-             PQ_ACCESS = 0,
-             PQ_MERGED = 0,
-             PQ_FULL = 0,
-             PQ_TO_CACHE = 0,
-             WQ_ACCESS = 0,
-             WQ_MERGED = 0,
-             WQ_FULL = 0,
-             WQ_FORWARD = 0,
-             WQ_TO_CACHE = 0;
-
-    uint64_t total_miss_latency = 0;
-  
-
-	PagingStructureCache PSCL5{"PSCL5", IS_PSCL5, VAL_PSCL5_SET, VAL_PSCL5_WAY}, //Translation from L5->L4
-          PSCL4{"PSCL4", IS_PSCL4, VAL_PSCL4_SET, VAL_PSCL4_WAY}, //Translation from L5->L3
-          PSCL3{"PSCL3", IS_PSCL3, VAL_PSCL3_SET, VAL_PSCL3_WAY}, //Translation from L5->L2
-          PSCL2{"PSCL2", IS_PSCL2, VAL_PSCL2_SET, VAL_PSCL2_WAY}; //Translation from L5->L1
-
-    PageTablePage *L5; //CR3 register points to the base of this page.
-    uint64_t CR3_addr; //This address will not have page offset bits.
-
-	PageTableWalker(string v1, uint32_t v2, uint32_t v3, uint32_t v4, uint32_t v5, uint32_t v6, uint32_t v7, uint32_t v8, uint32_t v9, uint32_t v10, uint32_t v11, uint32_t v12, uint32_t v13, MemoryRequestConsumer* ll) : champsim::operable(1), MemoryRequestProducer(ll), NAME(v1), VAL_PSCL5_SET(v2), VAL_PSCL5_WAY(v3),  VAL_PSCL4_SET(v4), VAL_PSCL4_WAY(v5), VAL_PSCL3_SET(v6), VAL_PSCL3_WAY(v7), VAL_PSCL2_SET(v8), VAL_PSCL2_WAY(v9), RQ_SIZE(v10), MSHR_SIZE(v11), MAX_READ(v12), MAX_FILL(v13) 
-	{
-		CR3_addr = map_translation_page(0,0);
-		L5 = new PageTablePage();
-	}
-
-	~PageTableWalker()
-	{
-		if(L5 != NULL)
-			delete L5;
-	}
-
-	// functions
-    int  add_rq(PACKET *packet),
-         add_wq(PACKET *packet),
-         add_pq(PACKET *packet);
-
-    void return_data(PACKET *packet),
-         increment_WQ_FULL(uint64_t address),
-         add_mshr(PACKET *packet);
-
-    void operate() override;
-    void begin_phase() override;
-    void end_phase(unsigned cpu) override;
-
-	void handle_read(),
-		 handle_fill();
-
-    uint32_t get_occupancy(uint8_t queue_type, uint64_t address),
-             get_size(uint8_t queue_type, uint64_t address);
-
-    uint64_t get_index(uint64_t address, uint8_t cache_type),
-             get_offset(uint64_t address, uint8_t pt_level);
-	void     handle_page_fault(PageTablePage* page, PACKET *packet, uint8_t pt_level);
-
-    uint64_t map_translation_page(uint64_t full_virtual_address, uint8_t level),
-         map_data_page(uint64_t instr_id, uint64_t full_virtual_address);
-
-    void write_translation_page(uint64_t next_level_base_addr, PACKET *packet, uint8_t pt_level);
-=======
     public:
         const string NAME;
         const uint32_t cpu;
@@ -136,8 +51,11 @@
         int add_wq(PACKET *packet) { assert(0); }
         int add_pq(PACKET *packet) { assert(0); }
 
-        void return_data(PACKET *packet),
-             operate();
+        void return_data(PACKET *packet);
+
+        void operate() override;
+        void begin_phase() override;
+        void end_phase(unsigned cpu) override;
 
         void handle_read(), handle_fill();
         void increment_WQ_FULL(uint64_t address) {}
@@ -146,7 +64,6 @@
                  get_size(uint8_t queue_type, uint64_t address);
 
         uint64_t get_shamt(uint8_t pt_level);
->>>>>>> 11870c73
 };
 
 #endif