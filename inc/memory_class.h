--- conflicted
+++ resolved
@@ -17,7 +17,6 @@
 #define TRANSLATION 4
 #define NUM_TYPES 5
 
-<<<<<<< HEAD
 class MemoryRequestProducer;
 struct ooo_model_instr;
 
@@ -45,8 +44,6 @@
   bool operator()(const PACKET& test) { return test.address != 0; }
 };
 
-=======
->>>>>>> 22cc9ff4
 class MemoryRequestConsumer
 {
 public:
