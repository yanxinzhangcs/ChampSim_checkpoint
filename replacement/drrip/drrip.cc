--- conflicted
+++ resolved
@@ -77,15 +77,9 @@
   auto end = std::next(begin, NUM_WAY);
 
   auto victim = std::max_element(begin, end);
-<<<<<<< HEAD
-  auto rrpv_update = ::maxRRPV - *victim;
-  if (rrpv_update != 0)
+  if (auto rrpv_update = ::maxRRPV - *victim; rrpv_update != 0)
     for (auto it = begin; it != end; ++it)
       *it += rrpv_update;
-=======
-  for (auto it = begin; it != end; ++it)
-    *it += maxRRPV - *victim;
->>>>>>> b2427e95
 
   assert(begin <= victim);
   assert(victim < end);
