name: Run Tests

on:
  push:
    branches:
      - master
      - develop
    paths-ignore:
      - '.gitignore'
      - '*.md'
      - '.github/workflows/*.yml'
      # re-include current file to not be excluded
      - '!.github/workflows/test.yml'

  pull_request:
    branches:
      - master
      - develop
    paths-ignore:
      - '.gitignore'
      - '*.md'
      - '.github/workflows/*.yml'
      # re-include current file to not be excluded
      - '!.github/workflows/test.yml'

jobs:
  cpp:
    name: ${{ matrix.config.name }}
    runs-on: ${{ matrix.config.os }}
    env:
      CXX: ${{ matrix.config.cxx }}

    strategy:
      fail-fast: false
      matrix:
        config:
        # GCC-9
        - {
            name: "Ubuntu 20.04 GCC 9",
            os: ubuntu-20.04,
            cxx: "g++-9",
          }
        - {
            name: "Ubuntu 22.04 GCC 9",
            os: ubuntu-22.04,
            cxx: "g++-9",
          }

        # GCC-10
        - {
            name: "Ubuntu 20.04 GCC 10",
            os: ubuntu-20.04,
            cxx: "g++-10",
          }
        - {
            name: "Ubuntu 22.04 GCC 10",
            os: ubuntu-22.04,
            cxx: "g++-10",
          }

        # GCC-11
        - {
            name: "Ubuntu 22.04 GCC 11",
            os: ubuntu-22.04,
            cxx: "g++-11",
            coverage: true,
          }

        # Clang-10
        - {
            name: "Ubuntu 20.04 Clang 10",
            os: ubuntu-20.04,
            cxx: "clang++-10",
          }

        # Clang-11
        - {
            name: "Ubuntu 20.04 Clang 11",
            os: ubuntu-20.04,
            cxx: "clang++-11",
          }

        # Clang-12
        - {
            name: "Ubuntu 20.04 Clang 12",
            os: ubuntu-20.04,
            cxx: "clang++-12",
          }
        - {
            name: "Ubuntu 22.04 Clang 12",
            os: ubuntu-22.04,
            cxx: "clang++-12",
          }

        # Clang-13
        - {
            name: "Ubuntu 22.04 Clang 13",
            os: ubuntu-22.04,
            cxx: "clang++-13",
          }

        # Clang-14
        - {
            name: "Ubuntu 22.04 Clang 14",
            os: ubuntu-22.04,
            cxx: "clang++-14",
          }

        # AppleClang
        - {
            name: "macOS Clang",
            os: macos-latest,
            cxx: "clang++",
          }

        # MSVC 2022
        #- {
        #name: "Windows MSVC 2022",
        #os: windows-latest,
        #cxx: "cl",
        #environment_script: "C:/Program Files/Microsoft Visual Studio/2022/Enterprise/VC/Auxiliary/Build/vcvars64.bat",
        #}

    steps:
    - uses: actions/checkout@v3
      with:
        submodules: 'true'

    - name: Set up pkg-config
      if: startsWith(matrix.config.os, 'macos')
      run: brew install pkg-config

    - name: Set up vcpkg
      run: |
        vcpkg/bootstrap-vcpkg.sh
        vcpkg/vcpkg install

    - name: Set Coverage Environment
      if: ${{ matrix.config.coverage }}
      run: |
        sudo apt-get install lcov
        echo "CXXFLAGS=--coverage" >> $GITHUB_ENV
        echo "LDFLAGS=--coverage" >> $GITHUB_ENV

    - name: Configure
      run: ./config.sh

    - name: Make
      run: make $(pwd)/test/bin/000-test-main

    - name: Run
      run: test/bin/000-test-main

<<<<<<< HEAD
    - name: Capture LCOV
      if: ${{ matrix.config.coverage }}
      run: |
        lcov --capture --no-external \
        --directory . \
        --exclude $(pwd)/.csconfig/\* \
        --exclude $(pwd)/test/\* \
        --exclude $(pwd)/tracer/\* \
        --exclude $(pwd)/vcpkg_installed/\* \
        --output-file lcov.info

    - name: Coveralls
      if: ${{ matrix.config.coverage }}
      uses: coverallsapp/github-action@master
      with:
        github-token: ${{ secrets.GITHUB_TOKEN }}
        path-to-lcov: lcov.info
=======
  python:
    runs-on: ubuntu-latest

    steps:
    - uses: actions/checkout@v3
    - name: Run
      run: PYTHONPATH=$PYTHONPATH:$(pwd) python -m unittest discover -v --start-directory='test/python'
>>>>>>> 0637008a

  output:
    runs-on: ubuntu-latest

    steps:
    - uses: actions/checkout@v3
      with:
        submodules: 'true'

    - name: Set up
      run: |
        vcpkg/bootstrap-vcpkg.sh
        vcpkg/vcpkg install

    - name: Configure
      run: ./config.sh

    - name: Make
      run: make

    - name: Produce JSON
      run: ./bin/champsim -w5000 -i5000 --json=test.json -- https://dpc3.compas.cs.stonybrook.edu/champsim-traces/speccpu/400.perlbench-41B.champsimtrace.xz

    - name: Validate JSON
      run: python3 -m json.tool test.json
<|MERGE_RESOLUTION|>--- conflicted
+++ resolved
@@ -151,7 +151,6 @@
     - name: Run
       run: test/bin/000-test-main
 
-<<<<<<< HEAD
     - name: Capture LCOV
       if: ${{ matrix.config.coverage }}
       run: |
@@ -169,7 +168,7 @@
       with:
         github-token: ${{ secrets.GITHUB_TOKEN }}
         path-to-lcov: lcov.info
-=======
+
   python:
     runs-on: ubuntu-latest
 
@@ -177,7 +176,6 @@
     - uses: actions/checkout@v3
     - name: Run
       run: PYTHONPATH=$PYTHONPATH:$(pwd) python -m unittest discover -v --start-directory='test/python'
->>>>>>> 0637008a
 
   output:
     runs-on: ubuntu-latest
