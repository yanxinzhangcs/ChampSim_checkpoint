#include "champsim.h"

#include <algorithm>
#include <array>
#include <bitset>
#include <chrono>
#include <fstream>
#include <functional>
#include <getopt.h>
#include <iomanip>
#include <numeric>
#include <string.h>
#include <vector>

#include "ooo_cpu.h"
#include "operable.h"
#include "tracereader.h"

extern bool show_heartbeat;

<<<<<<< HEAD
extern MEMORY_CONTROLLER DRAM;
extern VirtualMemory vmem;
extern std::array<std::reference_wrapper<O3_CPU>, NUM_CPUS> ooo_cpu;
extern std::array<std::reference_wrapper<CACHE>, NUM_CACHES> caches;
extern std::array<std::reference_wrapper<champsim::operable>, 2*std::size(ooo_cpu) + 2*std::size(caches) + 1> operables;

void init_structures();

uint64_t champsim::deprecated_clock_cycle::operator[](std::size_t cpu_idx)
{
  static bool deprecate_printed = false;
  if (!deprecate_printed) {
    std::cout << "WARNING: The use of 'current_core_cycle[cpu]' is deprecated." << std::endl;
    std::cout << "WARNING: Use 'this->current_cycle' instead." << std::endl;
    deprecate_printed = true;
  }
  return ooo_cpu[cpu_idx].get().current_cycle;
}
=======
auto start_time = std::chrono::steady_clock::now();
>>>>>>> 62f7993c

std::tuple<uint64_t, uint64_t, uint64_t> elapsed_time()
{
  auto diff = std::chrono::steady_clock::now() - start_time;
  auto elapsed_hour = std::chrono::duration_cast<std::chrono::hours>(diff);
  auto elapsed_minute = std::chrono::duration_cast<std::chrono::minutes>(diff) - elapsed_hour;
  auto elapsed_second = std::chrono::duration_cast<std::chrono::seconds>(diff) - elapsed_hour - elapsed_minute;
  return {elapsed_hour.count(), elapsed_minute.count(), elapsed_second.count()};
}

struct phase_info {
  std::string name;
  bool is_warmup;
  uint64_t length;
};

int champsim_main(std::vector<std::reference_wrapper<O3_CPU>>& ooo_cpu, std::vector<std::reference_wrapper<champsim::operable>>& operables,
                  std::vector<phase_info>& phases, bool show_heartbeat_, bool knob_cloudsuite, std::vector<std::string> trace_names)
{
  show_heartbeat = show_heartbeat_;
  std::vector<std::unique_ptr<tracereader>> traces;
  for (auto name : trace_names)
    traces.push_back(get_tracereader(name, traces.size(), knob_cloudsuite));

<<<<<<< HEAD
    if (traces.size() > NUM_CPUS) {
      printf("\n*** Too many traces for the configured number of cores ***\n\n");
      return 1;
    }
  }

  if (traces.size() != NUM_CPUS) {
    printf("\n*** Not enough traces for the configured number of cores ***\n\n");
    return 1;
  }
  // end trace file setup

  init_structures();

  for (O3_CPU& cpu : ooo_cpu) {
    cpu.initialize_core();
  }

  for (CACHE& cache : caches) {
    cache.impl_prefetcher_initialize();
    cache.impl_replacement_initialize();
  }

  std::vector<phase_info> phases{{phase_info{"Warmup", true, warmup_instructions}, phase_info{"Simulation", false, simulation_instructions}}};

=======
>>>>>>> 62f7993c
  // simulation entry point
  for (auto [phase_name, is_warmup, length] : phases) {
    // Initialize phase
    for (champsim::operable& op : operables) {
      op.warmup = is_warmup;
      op.begin_phase();
    }

    // Perform phase
    std::vector<bool> phase_complete(std::size(ooo_cpu), false);
    while (!std::accumulate(std::begin(phase_complete), std::end(phase_complete), true, std::logical_and{})) {
      // Operate
      for (champsim::operable& op : operables) {
        try {
          op._operate();
        } catch (champsim::deadlock& dl) {
          // ooo_cpu[dl.which].print_deadlock();
          // std::cout << std::endl;
          // for (auto c : caches)
          for (champsim::operable& c : operables) {
            c.print_deadlock();
            std::cout << std::endl;
          }

          abort();
        }
      }
      std::sort(std::begin(operables), std::end(operables), champsim::by_next_operate());

      // Read from trace
      for (O3_CPU& cpu : ooo_cpu) {
        while (std::size(cpu.input_queue) < cpu.IN_QUEUE_SIZE) {
          cpu.input_queue.push_back((*traces[cpu.cpu])());

          // Reopen trace if we've reached the end of the file
          if (traces[cpu.cpu]->eof()) {
            auto name = traces[cpu.cpu]->trace_string;
            std::cout << "*** Reached end of trace: " << name << std::endl;
            traces[cpu.cpu] = get_tracereader(name, cpu.cpu, knob_cloudsuite);
          }
        }
      }

      // Check for phase finish
      auto [elapsed_hour, elapsed_minute, elapsed_second] = elapsed_time();
      for (O3_CPU& cpu : ooo_cpu) {
        // Phase complete
        if (!phase_complete[cpu.cpu] && (cpu.sim_instr() >= length)) {
          phase_complete[cpu.cpu] = true;
          for (champsim::operable& op : operables)
            op.end_phase(cpu.cpu);

          std::cout << phase_name << " finished CPU " << cpu.cpu;
          std::cout << " instructions: " << cpu.sim_instr() << " cycles: " << cpu.sim_cycle() << " cumulative IPC: " << 1.0 * cpu.sim_instr() / cpu.sim_cycle();
          std::cout << " (Simulation time: " << elapsed_hour << " hr " << elapsed_minute << " min " << elapsed_second << " sec) " << std::endl;
        }
      }
    }

    auto [elapsed_hour, elapsed_minute, elapsed_second] = elapsed_time();
    for (O3_CPU& cpu : ooo_cpu) {
      std::cout << std::endl;
      std::cout << phase_name << " complete CPU " << cpu.cpu << " instructions: " << cpu.sim_instr() << " cycles: " << cpu.sim_cycle();
      std::cout << " (Simulation time: " << elapsed_hour << " hr " << elapsed_minute << " min " << elapsed_second << " sec) " << std::endl;
      std::cout << std::endl;
    }
  }

  return 0;
}<|MERGE_RESOLUTION|>--- conflicted
+++ resolved
@@ -18,28 +18,7 @@
 
 extern bool show_heartbeat;
 
-<<<<<<< HEAD
-extern MEMORY_CONTROLLER DRAM;
-extern VirtualMemory vmem;
-extern std::array<std::reference_wrapper<O3_CPU>, NUM_CPUS> ooo_cpu;
-extern std::array<std::reference_wrapper<CACHE>, NUM_CACHES> caches;
-extern std::array<std::reference_wrapper<champsim::operable>, 2*std::size(ooo_cpu) + 2*std::size(caches) + 1> operables;
-
-void init_structures();
-
-uint64_t champsim::deprecated_clock_cycle::operator[](std::size_t cpu_idx)
-{
-  static bool deprecate_printed = false;
-  if (!deprecate_printed) {
-    std::cout << "WARNING: The use of 'current_core_cycle[cpu]' is deprecated." << std::endl;
-    std::cout << "WARNING: Use 'this->current_cycle' instead." << std::endl;
-    deprecate_printed = true;
-  }
-  return ooo_cpu[cpu_idx].get().current_cycle;
-}
-=======
 auto start_time = std::chrono::steady_clock::now();
->>>>>>> 62f7993c
 
 std::tuple<uint64_t, uint64_t, uint64_t> elapsed_time()
 {
@@ -64,34 +43,6 @@
   for (auto name : trace_names)
     traces.push_back(get_tracereader(name, traces.size(), knob_cloudsuite));
 
-<<<<<<< HEAD
-    if (traces.size() > NUM_CPUS) {
-      printf("\n*** Too many traces for the configured number of cores ***\n\n");
-      return 1;
-    }
-  }
-
-  if (traces.size() != NUM_CPUS) {
-    printf("\n*** Not enough traces for the configured number of cores ***\n\n");
-    return 1;
-  }
-  // end trace file setup
-
-  init_structures();
-
-  for (O3_CPU& cpu : ooo_cpu) {
-    cpu.initialize_core();
-  }
-
-  for (CACHE& cache : caches) {
-    cache.impl_prefetcher_initialize();
-    cache.impl_replacement_initialize();
-  }
-
-  std::vector<phase_info> phases{{phase_info{"Warmup", true, warmup_instructions}, phase_info{"Simulation", false, simulation_instructions}}};
-
-=======
->>>>>>> 62f7993c
   // simulation entry point
   for (auto [phase_name, is_warmup, length] : phases) {
     // Initialize phase
