--- conflicted
+++ resolved
@@ -79,31 +79,11 @@
     op.begin_phase();
   }
 
-<<<<<<< HEAD
   // Perform phase
-=======
-  // Perform cycles
->>>>>>> 89a50c9d
   int stalled_cycle{0};
   std::vector<bool> phase_complete(std::size(env.cpu_view()), false);
   while (!std::accumulate(std::begin(phase_complete), std::end(phase_complete), true, std::logical_and{})) {
     auto progress = do_cycle(env, traces, trace_index);
-<<<<<<< HEAD
-
-    if (progress == 0) {
-      ++stalled_cycle;
-    } else {
-      stalled_cycle = 0;
-    }
-
-    if (stalled_cycle >= DEADLOCK_CYCLE) {
-      auto operables = env.operable_view();
-      std::for_each(std::begin(operables), std::end(operables), [](champsim::operable& c) { c.print_deadlock(); });
-      abort();
-    }
-
-=======
->>>>>>> 89a50c9d
     auto next_phase_complete = phase_complete;
 
     if (progress == 0) {
