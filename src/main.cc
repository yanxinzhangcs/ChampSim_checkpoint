--- conflicted
+++ resolved
@@ -33,13 +33,7 @@
 extern std::array<CACHE*, NUM_CACHES> caches;
 extern std::array<champsim::operable*, NUM_OPERABLES> operables;
 
-<<<<<<< HEAD
-void record_roi_stats(uint32_t cpu, CACHE *cache)
-=======
-std::vector<tracereader*> traces;
-
 uint64_t champsim::deprecated_clock_cycle::operator[](std::size_t cpu_idx)
->>>>>>> 41d2d1b0
 {
   static bool deprecate_printed = false;
   if (!deprecate_printed) {
@@ -329,143 +323,14 @@
 
 int main(int argc, char** argv)
 {
-<<<<<<< HEAD
-	// interrupt signal hanlder
-	struct sigaction sigIntHandler;
-	sigIntHandler.sa_handler = signal_handler;
-	sigemptyset(&sigIntHandler.sa_mask);
-	sigIntHandler.sa_flags = 0;
-	sigaction(SIGINT, &sigIntHandler, NULL);
-
-    std::vector<supported_tracereader> traces;
-
-    cout << endl << "*** ChampSim Multicore Out-of-Order Simulator ***" << endl << endl;
-
-    // initialize knobs
-    uint8_t show_heartbeat = 1;
-
-    uint32_t seed_number = 0;
-
-    // check to see if knobs changed using getopt_long()
-    int c;
-    while (1) {
-        static struct option long_options[] =
-        {
-            {"warmup_instructions", required_argument, 0, 'w'},
-            {"simulation_instructions", required_argument, 0, 'i'},
-            {"hide_heartbeat", no_argument, 0, 'h'},
-            {"cloudsuite", no_argument, 0, 'c'},
-            {"traces",  no_argument, 0, 't'},
-            {0, 0, 0, 0}      
-        };
-
-        int option_index = 0;
-
-        c = getopt_long_only(argc, argv, "wihsb", long_options, &option_index);
-
-        // no more option characters
-        if (c == -1)
-            break;
-
-        int traces_encountered = 0;
-
-        switch(c) {
-            case 'w':
-                warmup_instructions = atol(optarg);
-                break;
-            case 'i':
-                simulation_instructions = atol(optarg);
-                break;
-            case 'h':
-                show_heartbeat = 0;
-                break;
-            case 'c':
-                knob_cloudsuite = 1;
-                MAX_INSTR_DESTINATIONS = NUM_INSTR_DESTINATIONS_SPARC;
-                break;
-            case 't':
-                traces_encountered = 1;
-                break;
-            default:
-                abort();
-        }
-
-        if (traces_encountered == 1)
-            break;
-    }
-
-    // consequences of knobs
-    cout << "Warmup Instructions: " << warmup_instructions << endl;
-    cout << "Simulation Instructions: " << simulation_instructions << endl;
-    //cout << "Scramble Loads: " << (knob_scramble_loads ? "ture" : "false") << endl;
-    cout << "Number of CPUs: " << NUM_CPUS << endl;
-    //cout << "LLC sets: " << LLC.NUM_SET << endl;
-    //cout << "LLC ways: " << LLC.NUM_WAY << endl;
-    std::cout << "Off-chip DRAM Size: " << (DRAM_CHANNELS*DRAM_RANKS*DRAM_BANKS*DRAM_ROWS*DRAM_ROW_SIZE/1024) << " MB Channels: " << DRAM_CHANNELS << " Width: " << 8*DRAM_CHANNEL_WIDTH << "-bit Data Rate: " << DRAM_IO_FREQ << " MT/s" << std::endl;
-
-
-    std::cout << std::endl;
-    std::cout << "VirtualMemory physical capacity: " << std::size(vmem.ppage_free_list) * vmem.page_size;
-    std::cout << " num_ppages: " << std::size(vmem.ppage_free_list) << std::endl;
-    std::cout << "VirtualMemory page size: " << PAGE_SIZE << " log2_page_size: " << LOG2_PAGE_SIZE << std::endl;
-
-    // end consequence of knobs
-
-    // search through the argv for "-traces"
-    int found_traces = 0;
-    std::cout << std::endl;
-    for (int i=0; i<argc; i++) {
-        if (found_traces)
-        {
-            std::cout << "CPU " << traces.size() << " runs " << argv[i] << std::endl;
-
-            if (!test_file(argv[i]))
-            {
-                std::cerr << "TRACE FILE NOT FOUND" << std::endl;
-                assert(0);
-            }
-
-            traces.push_back(get_tracereader(argv[i], traces.size(), knob_cloudsuite));
-
-            char *pch[100];
-            int count_str = 0;
-            pch[0] = strtok (argv[i], " /,.-");
-            while (pch[count_str] != NULL) {
-                //printf ("%s %d\n", pch[count_str], count_str);
-                count_str++;
-                pch[count_str] = strtok (NULL, " /,.-");
-            }
-
-            //printf("max count_str: %d\n", count_str);
-            //printf("application: %s\n", pch[count_str-3]);
-
-            int j = 0;
-            while (pch[count_str-3][j] != '\0') {
-                seed_number += pch[count_str-3][j];
-                //printf("%c %d %d\n", pch[count_str-3][j], j, seed_number);
-                j++;
-            }
-
-            if (traces.size() > NUM_CPUS) {
-                printf("\n*** Too many traces for the configured number of cores ***\n\n");
-                assert(0);
-            }
-        }
-        else if(strcmp(argv[i],"-traces") == 0) {
-            found_traces = 1;
-        }
-    }
-
-    if (traces.size() != NUM_CPUS) {
-        printf("\n*** Not enough traces for the configured number of cores ***\n\n");
-        assert(0);
-=======
   // interrupt signal hanlder
   struct sigaction sigIntHandler;
   sigIntHandler.sa_handler = signal_handler;
   sigemptyset(&sigIntHandler.sa_mask);
   sigIntHandler.sa_flags = 0;
   sigaction(SIGINT, &sigIntHandler, NULL);
+
+  std::vector<supported_tracereader> traces;
 
   cout << endl << "*** ChampSim Multicore Out-of-Order Simulator ***" << endl << endl;
 
@@ -501,7 +366,6 @@
       break;
     default:
       abort();
->>>>>>> 41d2d1b0
     }
   }
 
@@ -532,109 +396,14 @@
       printf("\n*** Too many traces for the configured number of cores ***\n\n");
       assert(0);
     }
-<<<<<<< HEAD
-
-    // simulation entry point
-    start_time = time(NULL);
-    while (std::any_of(std::begin(simulation_complete), std::end(simulation_complete), std::logical_not<uint8_t>())) {
-
-        uint64_t elapsed_second = (uint64_t)(time(NULL) - start_time),
-                 elapsed_minute = elapsed_second / 60,
-                 elapsed_hour = elapsed_minute / 60;
-        elapsed_minute -= elapsed_hour*60;
-        elapsed_second -= (elapsed_hour*3600 + elapsed_minute*60);
-
-        for (auto op : operables)
-        {
-            try
-            {
-                op->_operate();
-            }
-            catch (champsim::deadlock &dl)
-            {
-                //ooo_cpu[dl.which]->print_deadlock();
-                //std::cout << std::endl;
-                //for (auto c : caches)
-                for (auto c : operables)
-                {
-                    c->print_deadlock();
-                    std::cout << std::endl;
-                }
-
-                abort();
-            }
-        }
-        std::sort(std::begin(operables), std::end(operables), champsim::by_next_operate());
-
-        for (std::size_t i = 0; i < ooo_cpu.size(); ++i)
-        {
-            // read from trace
-            while (std::size(ooo_cpu[i]->input_queue) < ooo_cpu[i]->IN_QUEUE_SIZE)
-            {
-                ooo_cpu[i]->input_queue.push_back(std::visit(get_instr{}, traces[i]));
-
-                // Reopen trace if we've reached the end of the file
-                if (std::visit(get_eof{}, traces[i]))
-                {
-                    auto name = std::visit(get_trace_string{}, traces[i]);
-                    std::cout << "*** Reached end of trace: " << name << std::endl;
-                    traces[i] = get_tracereader(name, i, knob_cloudsuite);
-                }
-            }
-
-            // heartbeat information
-            if (show_heartbeat && (ooo_cpu[i]->num_retired >= ooo_cpu[i]->next_print_instruction)) {
-                float cumulative_ipc;
-                if (warmup_complete[i])
-                    cumulative_ipc = (1.0*(ooo_cpu[i]->num_retired - ooo_cpu[i]->begin_sim_instr)) / (ooo_cpu[i]->current_cycle - ooo_cpu[i]->begin_sim_cycle);
-                else
-                    cumulative_ipc = (1.0*ooo_cpu[i]->num_retired) / ooo_cpu[i]->current_cycle;
-                float heartbeat_ipc = (1.0*ooo_cpu[i]->num_retired - ooo_cpu[i]->last_sim_instr) / (ooo_cpu[i]->current_cycle - ooo_cpu[i]->last_sim_cycle);
-
-                cout << "Heartbeat CPU " << i << " instructions: " << ooo_cpu[i]->num_retired << " cycles: " << ooo_cpu[i]->current_cycle;
-                cout << " heartbeat IPC: " << heartbeat_ipc << " cumulative IPC: " << cumulative_ipc; 
-                cout << " (Simulation time: " << elapsed_hour << " hr " << elapsed_minute << " min " << elapsed_second << " sec) " << endl;
-                ooo_cpu[i]->next_print_instruction += STAT_PRINTING_PERIOD;
-
-                ooo_cpu[i]->last_sim_instr = ooo_cpu[i]->num_retired;
-                ooo_cpu[i]->last_sim_cycle = ooo_cpu[i]->current_cycle;
-            }
-
-            // check for warmup
-            // warmup complete
-            if ((warmup_complete[i] == 0) && (ooo_cpu[i]->num_retired > warmup_instructions)) {
-                warmup_complete[i] = 1;
-                all_warmup_complete++;
-            }
-            if (all_warmup_complete == NUM_CPUS) { // this part is called only once when all cores are warmed up
-                all_warmup_complete++;
-                finish_warmup();
-            }
-
-            // simulation complete
-            if ((all_warmup_complete > NUM_CPUS) && (simulation_complete[i] == 0) && (ooo_cpu[i]->num_retired >= (ooo_cpu[i]->begin_sim_instr + simulation_instructions))) {
-                simulation_complete[i] = 1;
-                ooo_cpu[i]->finish_sim_instr = ooo_cpu[i]->num_retired - ooo_cpu[i]->begin_sim_instr;
-                ooo_cpu[i]->finish_sim_cycle = ooo_cpu[i]->current_cycle - ooo_cpu[i]->begin_sim_cycle;
-
-                cout << "Finished CPU " << i << " instructions: " << ooo_cpu[i]->finish_sim_instr << " cycles: " << ooo_cpu[i]->finish_sim_cycle;
-                cout << " cumulative IPC: " << ((float) ooo_cpu[i]->finish_sim_instr / ooo_cpu[i]->finish_sim_cycle);
-                cout << " (Simulation time: " << elapsed_hour << " hr " << elapsed_minute << " min " << elapsed_second << " sec) " << endl;
-
-                for (auto it = caches.rbegin(); it != caches.rend(); ++it)
-                    record_roi_stats(i, *it);
-            }
-=======
   }
 
   if (traces.size() != NUM_CPUS) {
     printf("\n*** Not enough traces for the configured number of cores ***\n\n");
     assert(0);
   }
-  // end trace file setup
-
-  // SHARED CACHE
-  for (O3_CPU* cpu : ooo_cpu) {
+
+  for (auto cpu : ooo_cpu) {
     cpu->initialize_core();
   }
 
@@ -660,7 +429,6 @@
         for (auto c : operables) {
           c->print_deadlock();
           std::cout << std::endl;
->>>>>>> 41d2d1b0
         }
 
         abort();
@@ -670,9 +438,18 @@
 
     for (std::size_t i = 0; i < ooo_cpu.size(); ++i) {
       // read from trace
-      while (ooo_cpu[i]->fetch_stall == 0 && ooo_cpu[i]->instrs_to_read_this_cycle > 0) {
-        ooo_cpu[i]->init_instruction(traces[i]->get());
-      }
+            while (std::size(ooo_cpu[i]->input_queue) < ooo_cpu[i]->IN_QUEUE_SIZE)
+            {
+                ooo_cpu[i]->input_queue.push_back(std::visit(get_instr{}, traces[i]));
+
+                // Reopen trace if we've reached the end of the file
+                if (std::visit(get_eof{}, traces[i]))
+                {
+                    auto name = std::visit(get_trace_string{}, traces[i]);
+                    std::cout << "*** Reached end of trace: " << name << std::endl;
+                    traces[i] = get_tracereader(name, i, knob_cloudsuite);
+                }
+            }
 
       // heartbeat information
       if (show_heartbeat && (ooo_cpu[i]->num_retired >= ooo_cpu[i]->next_print_instruction)) {
