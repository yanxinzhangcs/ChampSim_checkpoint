--- conflicted
+++ resolved
@@ -178,23 +178,6 @@
 
     cache->total_miss_latency = 0;
 
-<<<<<<< HEAD
-    cache->pf_requested = 0;
-    cache->pf_issued = 0;
-    cache->pf_useful = 0;
-    cache->pf_useless = 0;
-    cache->pf_fill = 0;
-
-    cache->RQ.ACCESS = 0;
-    cache->RQ.MERGED = 0;
-    cache->RQ.TO_CACHE = 0;
-
-    cache->WQ.ACCESS = 0;
-    cache->WQ.MERGED = 0;
-    cache->WQ.TO_CACHE = 0;
-    cache->WQ.FORWARD = 0;
-    cache->WQ.FULL = 0;
-=======
     cache->RQ_ACCESS = 0;
     cache->RQ_MERGED = 0;
     cache->RQ_TO_CACHE = 0;
@@ -204,7 +187,6 @@
     cache->WQ_TO_CACHE = 0;
     cache->WQ_FORWARD = 0;
     cache->WQ_FULL = 0;
->>>>>>> eea42f72
 }
 
 void finish_warmup()
@@ -573,9 +555,6 @@
             if (ooo_cpu[i].ROB.entry[ooo_cpu[i].ROB.head].ip && (ooo_cpu[i].ROB.entry[ooo_cpu[i].ROB.head].event_cycle + DEADLOCK_CYCLE) <= current_core_cycle[i])
                 print_deadlock(i);
 
-			if(ooo_cpu[i].IFETCH_BUFFER.entry[ooo_cpu[i].IFETCH_BUFFER.head].ip && (ooo_cpu[i].IFETCH_BUFFER.entry[ooo_cpu[i].IFETCH_BUFFER.head].event_cycle + DEADLOCK_CYCLE) <= current_core_cycle[i])
-				print_deadlock(i);
-
             // check for warmup
             // warmup complete
             if ((warmup_complete[i] == 0) && (ooo_cpu[i].num_retired > warmup_instructions)) {
