--- conflicted
+++ resolved
@@ -270,22 +270,11 @@
     queues.WQ.erase(std::begin(queues.WQ), wq_end);
   }
 
-<<<<<<< HEAD
-  for (bool success = true; success && read_bw > 0 && !std::empty(queues.PTWQ) && queues.ptwq_has_ready(); --read_bw) {
-    success = handle_read(queues.PTWQ.front());
-    if (success)
-      queues.PTWQ.pop_front();
-  }
-
-  for (bool success = true; success && read_bw > 0 && !std::empty(queues.RQ) && queues.rq_has_ready(); --read_bw) {
-    success = handle_read(queues.RQ.front());
-    if (success)
-      queues.RQ.pop_front();
-  }
-=======
+  auto ptwq_end = std::find_if_not(std::cbegin(queues.PTWQ), std::cend(queues.PTWQ), operate_readlike);
+  queues.PTWQ.erase(std::cbegin(queues.PTWQ), rq_end);
+  
   auto rq_end = std::find_if_not(std::cbegin(queues.RQ), std::cend(queues.RQ), operate_readlike);
   queues.RQ.erase(std::cbegin(queues.RQ), rq_end);
->>>>>>> c497dffc
 
   auto pq_end = std::find_if_not(std::cbegin(queues.PQ), std::cend(queues.PQ), operate_readlike);
   queues.PQ.erase(std::cbegin(queues.PQ), pq_end);
@@ -335,7 +324,6 @@
   return queues.add_wq(packet);
 }
 
-<<<<<<< HEAD
 bool CACHE::add_ptwq(const PACKET& packet)
 {
   if constexpr (champsim::debug_print) {
@@ -345,17 +333,6 @@
   }
 
   return queues.add_ptwq(packet);
-=======
-bool CACHE::add_pq(const PACKET& packet)
-{
-  if constexpr (champsim::debug_print) {
-    std::cout << "[" << NAME << "_PQ] " << __func__ << " instr_id: " << packet.instr_id << " address: " << std::hex << (packet.address >> OFFSET_BITS);
-    std::cout << " full_addr: " << packet.address << " v_address: " << packet.v_address << std::dec << " type: " << +packet.type
-              << " occupancy: " << std::size(queues.PQ) << " current_cycle: " << current_cycle << std::endl;
-  }
-
-  return queues.add_pq(packet);
->>>>>>> c497dffc
 }
 
 int CACHE::prefetch_line(uint64_t pf_addr, bool fill_this_level, uint32_t prefetch_metadata)
@@ -382,7 +359,6 @@
   return prefetch_line(pf_addr, fill_this_level, prefetch_metadata);
 }
 
-<<<<<<< HEAD
 bool CACHE::add_pq(const PACKET& packet)
 {
   if constexpr (champsim::debug_print) {
@@ -394,8 +370,6 @@
   return queues.add_pq(packet);
 }
 
-=======
->>>>>>> c497dffc
 void CACHE::return_data(const PACKET& packet)
 {
   // check MSHR information
