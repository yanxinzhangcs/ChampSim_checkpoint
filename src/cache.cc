--- conflicted
+++ resolved
@@ -76,11 +76,7 @@
             update_replacement_state(handle_pkt.cpu, set, way, fill_block.full_addr, handle_pkt.ip, 0, handle_pkt.type, 1);
 
             // COLLECT STATS
-<<<<<<< HEAD
-            sim_hit[handle_pkt.cpu][handle_pkt.type]++;
-=======
             sim_stats.back().hits[handle_pkt.cpu][handle_pkt.type]++;
->>>>>>> feff9aa4
 
             // mark dirty
             fill_block.dirty = 1;
@@ -204,11 +200,7 @@
     update_replacement_state(handle_pkt.cpu, set, way, hit_block.full_addr, handle_pkt.ip, 0, handle_pkt.type, 1);
 
     // COLLECT STATS
-<<<<<<< HEAD
     sim_hit[handle_pkt.cpu][handle_pkt.type]++;
-=======
-    sim_stats.back().hits[handle_pkt.cpu][handle_pkt.type]++;
->>>>>>> feff9aa4
 
     for (auto ret : handle_pkt.to_return)
         ret->return_data(&handle_pkt);
@@ -375,11 +367,7 @@
     update_replacement_state(handle_pkt.cpu, set, way, handle_pkt.full_addr, handle_pkt.ip, 0, handle_pkt.type, 0);
 
     // COLLECT STATS
-<<<<<<< HEAD
-    sim_miss[handle_pkt.cpu][handle_pkt.type]++;
-=======
     sim_stats.back().misses[handle_pkt.cpu][handle_pkt.type]++;
->>>>>>> feff9aa4
 
     return true;
 }
@@ -752,41 +740,12 @@
 
 void CACHE::begin_phase()
 {
-<<<<<<< HEAD
-    for (auto& arr : sim_hit)
-        std::fill(std::begin(arr), std::end(arr), 0);
-    for (auto& arr : sim_miss)
-        std::fill(std::begin(arr), std::end(arr), 0);
-
-    pf_requested = 0;
-    pf_issued = 0;
-    pf_useful = 0;
-    pf_useless = 0;
-    pf_fill = 0;
-
-    total_miss_latency = 0;
-
-    RQ_ACCESS = 0;
-    RQ_MERGED = 0;
-    RQ_TO_CACHE = 0;
-
-    WQ_ACCESS = 0;
-    WQ_MERGED = 0;
-    WQ_TO_CACHE = 0;
-    WQ_FORWARD = 0;
-    WQ_FULL = 0;
-=======
     roi_stats.emplace_back();
     sim_stats.emplace_back();
->>>>>>> feff9aa4
 }
 
 void CACHE::end_phase(unsigned cpu)
 {
-<<<<<<< HEAD
-    std::copy(std::begin(sim_hit[cpu]), std::end(sim_hit[cpu]), std::begin(roi_hit[cpu]));
-    std::copy(std::begin(sim_miss[cpu]), std::end(sim_miss[cpu]), std::begin(roi_miss[cpu]));
-=======
     roi_stats.back().hits[cpu] = sim_stats.back().hits[cpu];
     roi_stats.back().misses[cpu] = sim_stats.back().misses[cpu];
 
@@ -813,102 +772,61 @@
     roi_stats.back().WQ_FORWARD = sim_stats.back().WQ_FORWARD;
 
     roi_stats.back().total_miss_latency = sim_stats.back().total_miss_latency;
->>>>>>> feff9aa4
+}
+
+void print_cache_stats(std::string name, uint32_t cpu, CACHE::stats_type stats)
+{
+    uint64_t TOTAL_HIT = std::accumulate(std::begin(stats.hits.at(cpu)), std::end(stats.hits[cpu]), 0ull),
+             TOTAL_MISS = std::accumulate(std::begin(stats.hits.at(cpu)), std::end(stats.hits[cpu]), 0ull);
+
+    std::cout << name << " TOTAL     ";
+    std::cout << "ACCESS: " << std::setw(10) << TOTAL_HIT + TOTAL_MISS << "  ";
+    std::cout << "HIT: "    << std::setw(10) << TOTAL_HIT << "  ";
+    std::cout << "MISS: "   << std::setw(10) << TOTAL_MISS << std::endl;
+
+    std::cout << name << " LOAD      ";
+    std::cout << "ACCESS: " << std::setw(10) << stats.hits[cpu][LOAD] + stats.misses[cpu][LOAD] << "  ";
+    std::cout << "HIT: "    << std::setw(10) << stats.hits[cpu][LOAD] << "  ";
+    std::cout << "MISS: "   << std::setw(10) << stats.misses[cpu][LOAD] << std::endl;
+
+    std::cout << name << " RFO       ";
+    std::cout << "ACCESS: " << std::setw(10) << stats.hits[cpu][RFO] + stats.misses[cpu][RFO] << "  ";
+    std::cout << "HIT: "    << std::setw(10) << stats.hits[cpu][RFO] << "  ";
+    std::cout << "MISS: "   << std::setw(10) << stats.misses[cpu][RFO] << std::endl;
+
+    std::cout << name << " PREFETCH  ";
+    std::cout << "ACCESS: " << std::setw(10) << stats.hits[cpu][PREFETCH] + stats.misses[cpu][PREFETCH] << "  ";
+    std::cout << "HIT: "    << std::setw(10) << stats.hits[cpu][PREFETCH] << "  ";
+    std::cout << "MISS: "   << std::setw(10) << stats.misses[cpu][PREFETCH] << std::endl;
+
+    std::cout << name << " WRITEBACK ";
+    std::cout << "ACCESS: " << std::setw(10) << stats.hits[cpu][WRITEBACK] + stats.misses[cpu][WRITEBACK] << "  ";
+    std::cout << "HIT: "    << std::setw(10) << stats.hits[cpu][WRITEBACK] << "  ";
+    std::cout << "MISS: "   << std::setw(10) << stats.misses[cpu][WRITEBACK] << std::endl;
+
+    std::cout << name << " TRANSLATION ";
+    std::cout << "ACCESS: " << std::setw(10) << stats.hits[cpu][TRANSLATION] + stats.misses[cpu][TRANSLATION] << "  ";
+    std::cout << "HIT: "    << std::setw(10) << stats.hits[cpu][TRANSLATION] << "  ";
+    std::cout << "MISS: "   << std::setw(10) << stats.misses[cpu][TRANSLATION] << std::endl;
+
+    std::cout << name << " PREFETCH  ";
+    std::cout << "REQUESTED: " << std::setw(10) << stats.pf_requested << "  ";
+    std::cout << "ISSUED: " << std::setw(10) << stats.pf_issued << "  ";
+    std::cout << "USEFUL: " << std::setw(10) << stats.pf_useful << "  ";
+    std::cout << "USELESS: " << std::setw(10) << stats.pf_useless << std::endl;
+
+    std::cout << name << " AVERAGE MISS LATENCY: " << (1.0*(stats.total_miss_latency))/TOTAL_MISS << " cycles" << std::endl;
+    //std::cout << " AVERAGE MISS LATENCY: " << (stats.total_miss_latency)/TOTAL_MISS << " cycles " << stats.total_miss_latency << "/" << TOTAL_MISS<< std::endl;
 }
 
 void CACHE::print_roi_stats()
 {
     for (auto i = 0; i < NUM_CPUS; ++i)
-    {
-        uint64_t TOTAL_HIT = std::accumulate(std::begin(roi_hit[cpu]), std::end(roi_hit[cpu]), 0ull),
-                 TOTAL_MISS = std::accumulate(std::begin(roi_miss[cpu]), std::end(roi_miss[cpu]), 0ull);
-
-        std::cout << NAME << " TOTAL    ";
-        std::cout << " ACCESS: " << setw(10) << TOTAL_HIT + TOTAL_MISS << " ";
-        std::cout << " HIT: " << setw(10) << TOTAL_HIT << " ";
-        std::cout << " MISS: " << setw(10) << TOTAL_MISS << " ";
-        std::cout << std::endl;
-
-        std::cout << NAME << " LOAD     ";
-        std::cout << " ACCESS: " << setw(10) << roi_hit[cpu][0] + roi_miss[cpu][0] << " ";
-        std::cout << " HIT: " << setw(10) << roi_hit[cpu][0] << " ";
-        std::cout << " MISS: " << setw(10) << roi_miss[cpu][0] << " ";
-        std::cout << std::endl;
-
-        std::cout << NAME << " RFO      ";
-        std::cout << " ACCESS: " << setw(10) << roi_hit[cpu][1] + roi_miss[cpu][1] << " ";
-        std::cout << " HIT: " << setw(10) << roi_hit[cpu][1] << " ";
-        std::cout << " MISS: " << setw(10) << roi_miss[cpu][1] << " ";
-        std::cout << std::endl;
-
-        std::cout << NAME << " PREFETCH ";
-        std::cout << " ACCESS: " << setw(10) << roi_hit[cpu][2] + roi_miss[cpu][2] << " ";
-        std::cout << " HIT: " << setw(10) << roi_hit[cpu][2] << " ";
-        std::cout << " MISS: " << setw(10) << roi_miss[cpu][2] << " ";
-        std::cout << std::endl;
-
-        std::cout << NAME << " WRITEBACK";
-        std::cout << " ACCESS: " << setw(10) << roi_hit[cpu][3] + roi_miss[cpu][3] << " ";
-        std::cout << " HIT: " << setw(10) << roi_hit[cpu][3] << " ";
-        std::cout << " MISS: " << setw(10) << roi_miss[cpu][3] << " ";
-        std::cout << std::endl;
-
-        std::cout << NAME;
-        std::cout << " TRANSLATION ACCESS: " << setw(10) << roi_hit[cpu][4] + roi_miss[cpu][4];
-        std::cout << " HIT: " << setw(10) << roi_hit[cpu][4] << " ";
-        std::cout << " MISS: " << setw(10) << roi_miss[cpu][4] << " ";
-        std::cout << std::endl;
-
-        std::cout << NAME << " PREFETCH  REQUESTED: " << setw(10) << pf_requested << "  ISSUED: " << setw(10) << pf_issued;
-        std::cout << "  USEFUL: " << setw(10) << pf_useful << "  USELESS: " << setw(10) << pf_useless << endl;
-
-        std::cout << NAME;
-        std::cout << " AVERAGE MISS LATENCY: " << (1.0*(total_miss_latency))/TOTAL_MISS << " cycles" << endl;
-        //std::cout << " AVERAGE MISS LATENCY: " << (total_miss_latency)/TOTAL_MISS << " cycles " << total_miss_latency << "/" << TOTAL_MISS<< endl;
-    }
+        print_cache_stats(NAME, i, roi_stats.back());
 }
 
 void CACHE::print_phase_stats()
 {
     for (auto i = 0; i < NUM_CPUS; ++i)
-    {
-        uint64_t TOTAL_HIT = std::accumulate(std::begin(sim_hit[cpu]), std::end(sim_hit[cpu]), 0ull),
-                 TOTAL_MISS = std::accumulate(std::begin(sim_miss[cpu]), std::end(sim_miss[cpu]), 0ull);
-
-        std::cout << NAME << " TOTAL    ";
-        std::cout << " ACCESS: " << setw(10) << TOTAL_HIT + TOTAL_MISS << " ";
-        std::cout << " HIT: " << setw(10) << TOTAL_HIT << " ";
-        std::cout << " MISS: " << setw(10) << TOTAL_MISS << " ";
-        std::cout << std::endl;
-
-        std::cout << NAME << " LOAD     ";
-        std::cout << " ACCESS: " << setw(10) << sim_hit[cpu][0] + sim_miss[cpu][0] << " ";
-        std::cout << " HIT: " << setw(10) << sim_hit[cpu][0] << " ";
-        std::cout << " MISS: " << setw(10) << sim_miss[cpu][0] << " ";
-        std::cout << std::endl;
-
-        std::cout << NAME << " RFO      ";
-        std::cout << " ACCESS: " << setw(10) << sim_hit[cpu][1] + sim_miss[cpu][1] << " ";
-        std::cout << " HIT: " << setw(10) << sim_hit[cpu][1] << " ";
-        std::cout << " MISS: " << setw(10) << sim_miss[cpu][1] << " ";
-        std::cout << std::endl;
-
-        std::cout << NAME << " PREFETCH ";
-        std::cout << " ACCESS: " << setw(10) << sim_hit[cpu][2] + sim_miss[cpu][2] << " ";
-        std::cout << " HIT: " << setw(10) << sim_hit[cpu][2] << " ";
-        std::cout << " MISS: " << setw(10) << sim_miss[cpu][2] << " ";
-        std::cout << std::endl;
-
-        std::cout << NAME << " WRITEBACK";
-        std::cout << " ACCESS: " << setw(10) << sim_hit[cpu][3] + sim_miss[cpu][3] << " ";
-        std::cout << " HIT: " << setw(10) << sim_hit[cpu][3] << " ";
-        std::cout << " MISS: " << setw(10) << sim_miss[cpu][3] << " ";
-        std::cout << std::endl;
-
-        std::cout << NAME;
-        std::cout << " TRANSLATION ACCESS: " << setw(10) << sim_hit[cpu][4] + sim_miss[cpu][4];
-        std::cout << " HIT: " << setw(10) << sim_hit[cpu][4] << " ";
-        std::cout << " MISS: " << setw(10) << sim_miss[cpu][4] << " ";
-        std::cout << std::endl;
-    }
-}
+        print_cache_stats(NAME, i, sim_stats.back());
+}
