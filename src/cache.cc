#include "cache.h"

#include <algorithm>
#include <iterator>

#include "champsim.h"
#include "champsim_constants.h"
#include "set.h"
#include "vmem.h"

#ifndef SANITY_CHECK
#define NDEBUG
#endif

uint64_t l2pf_access = 0;

extern VirtualMemory vmem;
extern uint64_t current_core_cycle[NUM_CPUS];
extern uint8_t  warmup_complete[NUM_CPUS];

class min_fill_index
{
    public:
    bool operator() (PACKET lhs, PACKET rhs)
    {
        return rhs.returned != COMPLETED || (lhs.returned == COMPLETED && lhs.event_cycle < rhs.event_cycle);
    }
};

template <typename T>
struct eq_addr
{
    const decltype(T::address) val;
    eq_addr(decltype(T::address) val) : val(val) {}
    bool operator()(const T &test)
    {
        return test.address == val;
    }
};

void CACHE::handle_fill()
{
    while (writes_available_this_cycle > 0)
    {
        auto fill_mshr = std::min_element(std::begin(MSHR), std::end(MSHR), min_fill_index());
        if (fill_mshr->returned != COMPLETED || fill_mshr->event_cycle > current_core_cycle[fill_mshr->cpu])
            return;

        uint32_t fill_cpu = fill_mshr->cpu;

        // find victim
        uint32_t set = get_set(fill_mshr->address);
        uint32_t way = find_victim(fill_cpu, fill_mshr->instr_id, set, block[set], fill_mshr->ip, fill_mshr->full_addr, fill_mshr->type);

        bool bypass = (way == NUM_WAY);
#ifndef LLC_BYPASS
        assert(!bypass);
#endif

        bool evicting_dirty = (lower_level != NULL) && block[set][way].dirty;

        // In the case where we would evict a dirty block, give up and stall if the lower-level WQ is full.
        if (!bypass && evicting_dirty && (lower_level->get_occupancy(2, block[set][way].address) == lower_level->get_size(2, block[set][way].address)))
        {
            // lower level WQ is full, cannot replace this victim
            lower_level->increment_WQ_FULL(block[set][way].address);

            DP ( if (warmup_complete[fill_cpu]) {
                    std::cout << "[" << NAME << "] " << __func__ << " stopping fill because";
                    std::cout << " lower level wq is full!" << " fill_addr: " << std::hex << fill_mshr->address;
                    std::cout << " victim_addr: " << block[set][way].tag << std::dec << std::endl; });
            return;
        }

        if (!bypass)
        {
            if (evicting_dirty)
            {
                PACKET writeback_packet;

                writeback_packet.fill_level = fill_level << 1;
                writeback_packet.cpu = fill_cpu;
                writeback_packet.address = block[set][way].address;
                writeback_packet.full_addr = block[set][way].full_addr;
                writeback_packet.data = block[set][way].data;
                writeback_packet.instr_id = fill_mshr->instr_id;
                writeback_packet.ip = 0; // writeback does not have ip
                writeback_packet.type = WRITEBACK;
                writeback_packet.event_cycle = current_core_cycle[fill_cpu];

                lower_level->add_wq(&writeback_packet);
            }

            fill_cache(set, way, &(*fill_mshr));

            // RFO marks cache line dirty
            if (fill_mshr->type == RFO && cache_type == IS_L1D)
                block[set][way].dirty = 1;
        }

        if(warmup_complete[fill_cpu] && (fill_mshr->cycle_enqueued != 0))
            total_miss_latency += current_core_cycle[fill_cpu] - fill_mshr->cycle_enqueued;

        // update prefetcher
        if (cache_type == IS_L1I)
            l1i_prefetcher_cache_fill(fill_cpu, ((fill_mshr->ip)>>LOG2_BLOCK_SIZE)<<LOG2_BLOCK_SIZE, set, way, fill_mshr->type == PREFETCH, ((block[set][way].ip)>>LOG2_BLOCK_SIZE)<<LOG2_BLOCK_SIZE);
        if (cache_type == IS_L1D)
            l1d_prefetcher_cache_fill(fill_mshr->full_v_addr, fill_mshr->full_addr, set, way, fill_mshr->type == PREFETCH, block[set][way].address<<LOG2_BLOCK_SIZE, fill_mshr->pf_metadata);
        if  (cache_type == IS_L2C)
            fill_mshr->pf_metadata = l2c_prefetcher_cache_fill((fill_mshr->v_address)<<LOG2_BLOCK_SIZE, (fill_mshr->address)<<LOG2_BLOCK_SIZE, set, way, fill_mshr->type == PREFETCH, (block[set][way].address)<<LOG2_BLOCK_SIZE, fill_mshr->pf_metadata);
        if (cache_type == IS_LLC)
        {
            cpu = fill_cpu;
            fill_mshr->pf_metadata = llc_prefetcher_cache_fill((fill_mshr->v_address)<<LOG2_BLOCK_SIZE, (fill_mshr->address)<<LOG2_BLOCK_SIZE, set, way, fill_mshr->type == PREFETCH, (block[set][way].address)<<LOG2_BLOCK_SIZE, fill_mshr->pf_metadata);
            cpu = 0;
        }


        // update replacement policy
        update_replacement_state(fill_cpu, set, way, fill_mshr->full_addr, fill_mshr->ip, 0, fill_mshr->type, 0);

        // check fill level
        if (fill_mshr->fill_level < fill_level) {
            if (fill_mshr->instruction)
                upper_level_icache[fill_cpu]->return_data(&(*fill_mshr));
            if (fill_mshr->is_data)
                upper_level_dcache[fill_cpu]->return_data(&(*fill_mshr));
        }

        // update processed packets
        if (cache_type == IS_ITLB) {
            fill_mshr->instruction_pa = block[set][way].data;
            if (PROCESSED.occupancy < PROCESSED.SIZE)
                PROCESSED.add_queue(&(*fill_mshr));
        }
        else if (cache_type == IS_DTLB) {
            fill_mshr->data_pa = block[set][way].data;
            if (PROCESSED.occupancy < PROCESSED.SIZE)
                PROCESSED.add_queue(&(*fill_mshr));
        }
        else if (cache_type == IS_L1I) {
            if (PROCESSED.occupancy < PROCESSED.SIZE)
                PROCESSED.add_queue(&(*fill_mshr));
        }
        else if ((cache_type == IS_L1D) && (fill_mshr->type != PREFETCH)) {
            if (PROCESSED.occupancy < PROCESSED.SIZE)
                PROCESSED.add_queue(&(*fill_mshr));
        }

        // COLLECT STATS
        sim_miss[fill_cpu][fill_mshr->type]++;
        sim_access[fill_cpu][fill_mshr->type]++;

        PACKET empty;
        *fill_mshr = empty;

        writes_available_this_cycle--;
    }
}

void CACHE::handle_writeback()
{
    bool continue_write = true;
    while (continue_write && writes_available_this_cycle > 0)
    {
        // handle the oldest entry
        if ((WQ.occupancy == 0) || (WQ.entry[WQ.head].cpu >= NUM_CPUS) || (WQ.entry[WQ.head].event_cycle > current_core_cycle[WQ.entry[WQ.head].cpu]))
            return;

        // access cache
        uint32_t writeback_cpu = WQ.entry[WQ.head].cpu;
        uint32_t set = get_set(WQ.entry[WQ.head].address);
        uint32_t way = get_way(WQ.entry[WQ.head].address, set);

        if (way < NUM_WAY) // HIT
        {
            update_replacement_state(writeback_cpu, set, way, block[set][way].full_addr, WQ.entry[WQ.head].ip, 0, WQ.entry[WQ.head].type, 1);

            // COLLECT STATS
            sim_hit[writeback_cpu][WQ.entry[WQ.head].type]++;
            sim_access[writeback_cpu][WQ.entry[WQ.head].type]++;

            // mark dirty
            block[set][way].dirty = 1;

            if (cache_type == IS_ITLB)
                WQ.entry[WQ.head].instruction_pa = block[set][way].data;
            else if (cache_type == IS_DTLB)
                WQ.entry[WQ.head].data_pa = block[set][way].data;
            else if (cache_type == IS_STLB)
                WQ.entry[WQ.head].data = block[set][way].data;

            // check fill level
            if (WQ.entry[WQ.head].fill_level < fill_level)
            {
                if (WQ.entry[WQ.head].instruction)
                    upper_level_icache[writeback_cpu]->return_data(&WQ.entry[WQ.head]);
                if (WQ.entry[WQ.head].is_data)
                    upper_level_dcache[writeback_cpu]->return_data(&WQ.entry[WQ.head]);
            }

            writes_available_this_cycle--;

            // remove this entry from WQ
            WQ.remove_queue(&WQ.entry[WQ.head]);
        }
        else // MISS
        {
            DP ( if (warmup_complete[writeback_cpu]) {
                    cout << "[" << NAME << "] " << __func__ << " type: " << +WQ.entry[WQ.head].type << " miss";
                    cout << " instr_id: " << WQ.entry[WQ.head].instr_id << " address: " << hex << WQ.entry[WQ.head].address;
                    cout << " full_addr: " << WQ.entry[WQ.head].full_addr << dec;
                    cout << " cycle: " << WQ.entry[WQ.head].event_cycle << endl; });

            if (cache_type == IS_L1D) { // RFO miss

                // check mshr
                auto mshr_entry = std::find_if(MSHR.begin(), MSHR.end(), eq_addr<PACKET>(WQ.entry[WQ.head].address));
                bool mshr_full = std::none_of(MSHR.begin(), MSHR.end(), eq_addr<PACKET>(0));

                if ((mshr_entry == MSHR.end()) && !mshr_full) // this is a new miss
                {
                    if(cache_type == IS_LLC)
                    {
                        // check to make sure the DRAM RQ has room for this LLC RFO miss
                        if (lower_level->get_occupancy(1, WQ.entry[WQ.head].address) == lower_level->get_size(1, WQ.entry[WQ.head].address))
                        {
                            continue_write = false;
                        }
                        else
                        {
                            add_mshr(&WQ.entry[WQ.head]);
                            lower_level->add_rq(&WQ.entry[WQ.head]);
                        }
                    }
<<<<<<< HEAD
                    else
                    {
                        // add it to mshr (RFO miss)
                        add_mshr(&WQ.entry[WQ.head]);

                        // add it to the next level's read queue
                        lower_level->add_rq(&WQ.entry[WQ.head]);
=======
                    else { // WE SHOULD NOT REACH HERE
                        std::cerr << "[" << NAME << "] MSHR errors" << std::endl;
                        assert(0);
>>>>>>> decefbe2
                    }
                }
                else if ((mshr_entry == MSHR.end()) && mshr_full) // not enough MSHR resource
                {
                    // cannot handle miss request until one of MSHRs is available
                    continue_write = false;
                }
                else // already in-flight miss
                {
                    // update fill_level
                    if (WQ.entry[WQ.head].fill_level < mshr_entry->fill_level)
                        mshr_entry->fill_level = WQ.entry[WQ.head].fill_level;

                    if((WQ.entry[WQ.head].fill_l1i) && (mshr_entry->fill_l1i != 1))
                    {
                        mshr_entry->fill_l1i = 1;
                    }
                    if((WQ.entry[WQ.head].fill_l1d) && (mshr_entry->fill_l1d != 1))
                    {
                        mshr_entry->fill_l1d = 1;
                    }

                    // update request
                    if (mshr_entry->type == PREFETCH) {
                        uint8_t  prior_returned = mshr_entry->returned;
                        uint64_t prior_event_cycle = mshr_entry->event_cycle;
                        *mshr_entry = WQ.entry[WQ.head];

                        // in case request is already returned, we should keep event_cycle and retunred variables
                        mshr_entry->returned = prior_returned;
                        mshr_entry->event_cycle = prior_event_cycle;
                    }

                    DP ( if (warmup_complete[writeback_cpu]) {
                            cout << "[" << NAME << "] " << __func__ << " mshr merged";
                            cout << " instr_id: " << WQ.entry[WQ.head].instr_id << " prior_id: " << MSHR[mshr_entry].instr_id; 
                            cout << " address: " << hex << WQ.entry[WQ.head].address;
                            cout << " full_addr: " << WQ.entry[WQ.head].full_addr << dec;
                            cout << " cycle: " << WQ.entry[WQ.head].event_cycle << endl; });
                }
            }
            else {
                // find victim
                uint32_t set = get_set(WQ.entry[WQ.head].address);
                uint32_t way = find_victim(writeback_cpu, WQ.entry[WQ.head].instr_id, set, block[set], WQ.entry[WQ.head].ip, WQ.entry[WQ.head].full_addr, WQ.entry[WQ.head].type);

<<<<<<< HEAD
                assert(way < LLC_WAY);
=======
#ifdef LLC_BYPASS
                if ((cache_type == IS_LLC) && (way == LLC_WAY)) {
                    std::cerr << "LLC bypassing for writebacks is not allowed!" << std::endl;
                    assert(0);
                }
#endif

                uint8_t  do_fill = 1;
>>>>>>> decefbe2

                // is this dirty?
                if (block[set][way].dirty && lower_level != NULL)
                {
                    if (lower_level->get_occupancy(2, block[set][way].address) == lower_level->get_size(2, block[set][way].address)) {

                        // lower level WQ is full, cannot replace this victim
                        continue_write = false;
                        lower_level->increment_WQ_FULL(block[set][way].address);

                        DP ( if (warmup_complete[writeback_cpu]) {
                                std::cout << "[" << NAME << "] " << __func__ << " ceasing write. ";
                                std::cout << " Lower level wq is full!" << " fill_addr: " << std::hex << WQ.entry[WQ.head].address;
                                std::cout << " victim_addr: " << block[set][way].tag << std::dec << std::endl; });
                    }
                    else { 
                        PACKET writeback_packet;

                        writeback_packet.fill_level = fill_level << 1;
                        writeback_packet.cpu = writeback_cpu;
                        writeback_packet.address = block[set][way].address;
                        writeback_packet.full_addr = block[set][way].full_addr;
                        writeback_packet.data = block[set][way].data;
                        writeback_packet.instr_id = WQ.entry[WQ.head].instr_id;
                        writeback_packet.ip = 0;
                        writeback_packet.type = WRITEBACK;
                        writeback_packet.event_cycle = current_core_cycle[writeback_cpu];

                        lower_level->add_wq(&writeback_packet);
                    }
                }

                if (continue_write) {
                    // update prefetcher
                    if (cache_type == IS_L1I)
                        l1i_prefetcher_cache_fill(writeback_cpu, ((WQ.entry[WQ.head].ip)>>LOG2_BLOCK_SIZE)<<LOG2_BLOCK_SIZE, set, way, 0, ((block[set][way].ip)>>LOG2_BLOCK_SIZE)<<LOG2_BLOCK_SIZE);
                    if (cache_type == IS_L1D)
                        l1d_prefetcher_cache_fill(WQ.entry[WQ.head].full_v_addr, WQ.entry[WQ.head].full_addr, set, way, 0, block[set][way].address<<LOG2_BLOCK_SIZE, WQ.entry[WQ.head].pf_metadata);
                    else if (cache_type == IS_L2C)
                        WQ.entry[WQ.head].pf_metadata = l2c_prefetcher_cache_fill((WQ.entry[WQ.head].v_address)<<LOG2_BLOCK_SIZE, (WQ.entry[WQ.head].address)<<LOG2_BLOCK_SIZE, set, way, 0,
                                (block[set][way].address)<<LOG2_BLOCK_SIZE, WQ.entry[WQ.head].pf_metadata);
                    if (cache_type == IS_LLC)
                    {
                        cpu = writeback_cpu;
                        WQ.entry[WQ.head].pf_metadata =llc_prefetcher_cache_fill((WQ.entry[WQ.head].v_address)<<LOG2_BLOCK_SIZE, (WQ.entry[WQ.head].address)<<LOG2_BLOCK_SIZE, set, way, 0,
                                (block[set][way].address)<<LOG2_BLOCK_SIZE, WQ.entry[WQ.head].pf_metadata);
                        cpu = 0;
                    }

                    // update replacement policy
                    update_replacement_state(writeback_cpu, set, way, WQ.entry[WQ.head].full_addr, WQ.entry[WQ.head].ip, block[set][way].full_addr, WQ.entry[WQ.head].type, 0);

                    // COLLECT STATS
                    sim_miss[writeback_cpu][WQ.entry[WQ.head].type]++;
                    sim_access[writeback_cpu][WQ.entry[WQ.head].type]++;

                    fill_cache(set, way, &WQ.entry[WQ.head]);

                    // mark dirty
                    block[set][way].dirty = 1; 

                    // check fill level
                    if (WQ.entry[WQ.head].fill_level < fill_level) {

                        if (WQ.entry[WQ.head].instruction)
                            upper_level_icache[writeback_cpu]->return_data(&WQ.entry[WQ.head]);
                        if (WQ.entry[WQ.head].is_data)
                            upper_level_dcache[writeback_cpu]->return_data(&WQ.entry[WQ.head]);
                    }
                }
            }

            if (continue_write)
            {
                writes_available_this_cycle--;

                // remove this entry from WQ
                WQ.remove_queue(&WQ.entry[WQ.head]);
            }
        }
    }
}

void CACHE::handle_read()
{
    bool continue_read = true;
    while (continue_read && reads_available_this_cycle > 0) {

        // handle the oldest entry
        if ((RQ.occupancy == 0) || (RQ.entry[RQ.head].cpu >= NUM_CPUS) || (RQ.entry[RQ.head].event_cycle > current_core_cycle[RQ.entry[RQ.head].cpu]))
            return;

        uint32_t read_cpu = RQ.entry[RQ.head].cpu;
        uint32_t set = get_set(RQ.entry[RQ.head].address);
        uint32_t way = get_way(RQ.entry[RQ.head].address, set);

        if (way < NUM_WAY) // HIT
        {
            if (cache_type == IS_ITLB) {
                RQ.entry[RQ.head].instruction_pa = block[set][way].data;
                if (PROCESSED.occupancy < PROCESSED.SIZE)
                    PROCESSED.add_queue(&RQ.entry[RQ.head]);
            }
            else if (cache_type == IS_DTLB) {
                RQ.entry[RQ.head].data_pa = block[set][way].data;
                if (PROCESSED.occupancy < PROCESSED.SIZE)
                    PROCESSED.add_queue(&RQ.entry[RQ.head]);
            }
            else if (cache_type == IS_STLB) 
                RQ.entry[RQ.head].data = block[set][way].data;
            else if (cache_type == IS_L1I) {
                if (PROCESSED.occupancy < PROCESSED.SIZE)
                    PROCESSED.add_queue(&RQ.entry[RQ.head]);
            }
            else if ((cache_type == IS_L1D) && (RQ.entry[RQ.head].type != PREFETCH)) {
                if (PROCESSED.occupancy < PROCESSED.SIZE)
                    PROCESSED.add_queue(&RQ.entry[RQ.head]);
            }

            // update prefetcher on load instruction
            if (RQ.entry[RQ.head].type == LOAD) {
                if(cache_type == IS_L1I)
                    l1i_prefetcher_cache_operate(read_cpu, RQ.entry[RQ.head].ip, 1, block[set][way].prefetch);
                if (cache_type == IS_L1D) 
                    l1d_prefetcher_operate(RQ.entry[RQ.head].full_v_addr, RQ.entry[RQ.head].full_addr, RQ.entry[RQ.head].ip, 1, RQ.entry[RQ.head].type);
                else if (cache_type == IS_L2C)
                    l2c_prefetcher_operate((RQ.entry[RQ.head].v_address)<<LOG2_BLOCK_SIZE, (block[set][way].address)<<LOG2_BLOCK_SIZE, RQ.entry[RQ.head].ip, 1, RQ.entry[RQ.head].type, 0);
                else if (cache_type == IS_LLC)
                {
                    cpu = read_cpu;
                    llc_prefetcher_operate((RQ.entry[RQ.head].v_address)<<LOG2_BLOCK_SIZE, (block[set][way].address)<<LOG2_BLOCK_SIZE, RQ.entry[RQ.head].ip, 1, RQ.entry[RQ.head].type, 0);
                    cpu = 0;
                }
            }

            // update replacement policy
            update_replacement_state(read_cpu, set, way, block[set][way].full_addr, RQ.entry[RQ.head].ip, 0, RQ.entry[RQ.head].type, 1);

            // COLLECT STATS
            sim_hit[read_cpu][RQ.entry[RQ.head].type]++;
            sim_access[read_cpu][RQ.entry[RQ.head].type]++;

            // check fill level
            if (RQ.entry[RQ.head].fill_level < fill_level)
            {
                if (RQ.entry[RQ.head].instruction)
                    upper_level_icache[read_cpu]->return_data(&RQ.entry[RQ.head]);
                if (RQ.entry[RQ.head].is_data)
                    upper_level_dcache[read_cpu]->return_data(&RQ.entry[RQ.head]);
            }

            // update prefetch stats and reset prefetch bit
            if (block[set][way].prefetch) {
                pf_useful++;
                block[set][way].prefetch = 0;
            }
            block[set][way].used = 1;

            // remove this entry from RQ
            RQ.remove_queue(&RQ.entry[RQ.head]);
            reads_available_this_cycle--;
        }
        else { // read miss

            DP ( if (warmup_complete[read_cpu]) {
                    cout << "[" << NAME << "] " << __func__ << " read miss";
                    cout << " instr_id: " << RQ.entry[RQ.head].instr_id << " address: " << hex << RQ.entry[RQ.head].address;
                    cout << " full_addr: " << RQ.entry[RQ.head].full_addr << dec;
                    cout << " cycle: " << RQ.entry[RQ.head].event_cycle << endl; });

            // check mshr
            auto mshr_entry = std::find_if(MSHR.begin(), MSHR.end(), eq_addr<PACKET>(RQ.entry[RQ.head].address));
            bool mshr_full = std::none_of(MSHR.begin(), MSHR.end(), eq_addr<PACKET>(0));

            if ((mshr_entry == MSHR.end()) && !mshr_full) { // this is a new miss

                if(cache_type == IS_LLC)
                {
                    // check to make sure the DRAM RQ has room for this LLC read miss
                    if (lower_level->get_occupancy(1, RQ.entry[RQ.head].address) == lower_level->get_size(1, RQ.entry[RQ.head].address))
                    {
                        continue_read = false;
                    }
                    else
                    {
                        add_mshr(&RQ.entry[RQ.head]);
                        if(lower_level)
                        {
                            lower_level->add_rq(&RQ.entry[RQ.head]);
                        }
                    }
                }
                else
                {
                    // add it to mshr (read miss)
                    add_mshr(&RQ.entry[RQ.head]);

                    // add it to the next level's read queue
                    if (lower_level)
                        lower_level->add_rq(&RQ.entry[RQ.head]);
                    else { // this is the last level
                        if (cache_type == IS_STLB) {
                            // TODO: need to differentiate page table walk and actual swap

                            // emulate page table walk
                            uint64_t pa = vmem.va_to_pa(read_cpu, RQ.entry[RQ.head].full_addr);

                            RQ.entry[RQ.head].data = pa >> LOG2_PAGE_SIZE; 
                            RQ.entry[RQ.head].event_cycle = current_core_cycle[read_cpu];
                            return_data(&RQ.entry[RQ.head]);
                        }
                    }
                }
            }
            else if ((mshr_entry == MSHR.end()) && mshr_full) { // not enough MSHR resource

                // cannot handle miss request until one of MSHRs is available
                continue_read = false;
            }
            else
            {

                // mark merged consumer
                if (RQ.entry[RQ.head].type == RFO) {

                    if (RQ.entry[RQ.head].tlb_access) {
                        mshr_entry->sq_index_depend_on_me.insert (RQ.entry[RQ.head].sq_index);
                        mshr_entry->sq_index_depend_on_me.join (RQ.entry[RQ.head].sq_index_depend_on_me, SQ_SIZE);
                    }

                    mshr_entry->lq_index_depend_on_me.join (RQ.entry[RQ.head].lq_index_depend_on_me, LQ_SIZE);
                }
                else {
                    if (RQ.entry[RQ.head].instruction) {
                        mshr_entry->instruction = 1; // add as instruction type

                        DP (if (warmup_complete[mshr_entry->cpu]) {
                                cout << "[INSTR_MERGED] " << __func__ << " cpu: " << mshr_entry->cpu << " instr_id: " << mshr_entry->instr_id;
                                cout << " merged rob_index: " << RQ.entry[RQ.head].rob_index << " instr_id: " << RQ.entry[RQ.head].instr_id << endl; });
                    }
                    else
                    {
                        uint32_t lq_index = RQ.entry[RQ.head].lq_index;
                        mshr_entry->is_data = 1; // add as data type
                        mshr_entry->lq_index_depend_on_me.insert (lq_index);

                        DP (if (warmup_complete[read_cpu]) {
                                cout << "[DATA_MERGED] " << __func__ << " cpu: " << read_cpu << " instr_id: " << RQ.entry[RQ.head].instr_id;
                                cout << " merged rob_index: " << RQ.entry[RQ.head].rob_index << " instr_id: " << RQ.entry[RQ.head].instr_id << " lq_index: " << RQ.entry[RQ.head].lq_index << endl; });
                        mshr_entry->lq_index_depend_on_me.join (RQ.entry[RQ.head].lq_index_depend_on_me, LQ_SIZE);
                        mshr_entry->sq_index_depend_on_me.join (RQ.entry[RQ.head].sq_index_depend_on_me, SQ_SIZE);
                    }
                }

                // update fill_level
                if (RQ.entry[RQ.head].fill_level < mshr_entry->fill_level)
                    mshr_entry->fill_level = RQ.entry[RQ.head].fill_level;

                if((RQ.entry[RQ.head].fill_l1i) && (mshr_entry->fill_l1i != 1))
                {
                    mshr_entry->fill_l1i = 1;
                }
                if((RQ.entry[RQ.head].fill_l1d) && (mshr_entry->fill_l1d != 1))
                {
                    mshr_entry->fill_l1d = 1;
                }

                // update request
                if (mshr_entry->type == PREFETCH) {
                    uint8_t  prior_returned = mshr_entry->returned;
                    uint64_t prior_event_cycle = mshr_entry->event_cycle;
                    uint8_t  prior_fill_l1i = mshr_entry->fill_l1i;
                    uint8_t  prior_fill_l1d = mshr_entry->fill_l1d;

                    *mshr_entry = RQ.entry[RQ.head];

                    if(prior_fill_l1i && mshr_entry->fill_l1i == 0)
                        mshr_entry->fill_l1i = 1;
                    if(prior_fill_l1d && mshr_entry->fill_l1d == 0)
                        mshr_entry->fill_l1d = 1;

                    // in case request is already returned, we should keep event_cycle and retunred variables
                    mshr_entry->returned = prior_returned;
                    mshr_entry->event_cycle = prior_event_cycle;
                }

                DP ( if (warmup_complete[read_cpu]) {
                        cout << "[" << NAME << "] " << __func__ << " mshr merged";
<<<<<<< HEAD
                        cout << " instr_id: " << RQ.entry[RQ.head].instr_id << " prior_id: " << MSHR[mshr_entry].instr_id; 
                        cout << " address: " << hex << RQ.entry[RQ.head].address;
                        cout << " full_addr: " << RQ.entry[RQ.head].full_addr << dec;
                        cout << " cycle: " << RQ.entry[RQ.head].event_cycle << endl; });
            }
=======
                        cout << " instr_id: " << RQ.entry[index].instr_id << " prior_id: " << MSHR.entry[mshr_index].instr_id; 
                        cout << " address: " << hex << RQ.entry[index].address;
                        cout << " full_addr: " << RQ.entry[index].full_addr << dec;
                        cout << " cycle: " << RQ.entry[index].event_cycle << endl; });
                    }
                    else { // WE SHOULD NOT REACH HERE
                        std::cerr << "[" << NAME << "] MSHR errors" << std::endl;
                        assert(0);
                    }
                }
>>>>>>> decefbe2

            if (continue_read) {
                // update prefetcher on load instruction
                if (RQ.entry[RQ.head].type == LOAD) {
                    if(cache_type == IS_L1I)
                        l1i_prefetcher_cache_operate(read_cpu, RQ.entry[RQ.head].ip, 0, 0);
                    if (cache_type == IS_L1D) 
                        l1d_prefetcher_operate(RQ.entry[RQ.head].full_v_addr, RQ.entry[RQ.head].full_addr, RQ.entry[RQ.head].ip, 0, RQ.entry[RQ.head].type);
                    if (cache_type == IS_L2C)
                        l2c_prefetcher_operate((RQ.entry[RQ.head].v_address)<<LOG2_BLOCK_SIZE, (RQ.entry[RQ.head].address)<<LOG2_BLOCK_SIZE, RQ.entry[RQ.head].ip, 0, RQ.entry[RQ.head].type, 0);
                    if (cache_type == IS_LLC)
                    {
                        cpu = read_cpu;
                        llc_prefetcher_operate((RQ.entry[RQ.head].v_address)<<LOG2_BLOCK_SIZE, (RQ.entry[RQ.head].address)<<LOG2_BLOCK_SIZE, RQ.entry[RQ.head].ip, 0, RQ.entry[RQ.head].type, 0);
                        cpu = 0;
                    }
                }

                // remove this entry from RQ
                RQ.remove_queue(&RQ.entry[RQ.head]);
                reads_available_this_cycle--;
            }
        }
    }
}

void CACHE::handle_prefetch()
{
    bool continue_prefetch = true;
    while (continue_prefetch && reads_available_this_cycle > 0)
    {
        // handle the oldest entry
        if ((PQ.occupancy == 0) || (PQ.entry[PQ.head].cpu >= NUM_CPUS) || (PQ.entry[PQ.head].event_cycle > current_core_cycle[PQ.entry[PQ.head].cpu]))
            return;

        uint32_t prefetch_cpu = PQ.entry[PQ.head].cpu;
        uint32_t set = get_set(PQ.entry[PQ.head].address);
        uint32_t way = get_way(PQ.entry[PQ.head].address, set);

        if (way < NUM_WAY) // HIT
        {
            // update replacement policy
            update_replacement_state(prefetch_cpu, set, way, block[set][way].full_addr, PQ.entry[PQ.head].ip, 0, PQ.entry[PQ.head].type, 1);

            // COLLECT STATS
            sim_hit[prefetch_cpu][PQ.entry[PQ.head].type]++;
            sim_access[prefetch_cpu][PQ.entry[PQ.head].type]++;

            // run prefetcher on prefetches from higher caches
            if(PQ.entry[PQ.head].pf_origin_level < fill_level)
            {
                if (cache_type == IS_L1D)
                    l1d_prefetcher_operate(PQ.entry[PQ.head].full_v_addr, PQ.entry[PQ.head].full_addr, PQ.entry[PQ.head].ip, 1, PREFETCH);
                else if (cache_type == IS_L2C)
                    PQ.entry[PQ.head].pf_metadata = l2c_prefetcher_operate((PQ.entry[PQ.head].v_address)<<LOG2_BLOCK_SIZE, (block[set][way].address)<<LOG2_BLOCK_SIZE, PQ.entry[PQ.head].ip, 1, PREFETCH, PQ.entry[PQ.head].pf_metadata);
                else if (cache_type == IS_LLC)
                {
                    cpu = prefetch_cpu;
                    PQ.entry[PQ.head].pf_metadata = llc_prefetcher_operate((PQ.entry[PQ.head].v_address)<<LOG2_BLOCK_SIZE, (block[set][way].address)<<LOG2_BLOCK_SIZE, PQ.entry[PQ.head].ip, 1, PREFETCH, PQ.entry[PQ.head].pf_metadata);
                    cpu = 0;
                }
            }

            // check fill level
            if (PQ.entry[PQ.head].fill_level < fill_level) {
                if (PQ.entry[PQ.head].instruction)
                    upper_level_icache[prefetch_cpu]->return_data(&PQ.entry[PQ.head]);
                if (PQ.entry[PQ.head].is_data)
                    upper_level_dcache[prefetch_cpu]->return_data(&PQ.entry[PQ.head]);
            }

            // remove this entry from PQ
            PQ.remove_queue(&PQ.entry[PQ.head]);
            reads_available_this_cycle--;
        }
        else { // prefetch miss

            DP ( if (warmup_complete[prefetch_cpu]) {
                    cout << "[" << NAME << "] " << __func__ << " prefetch miss";
                    cout << " instr_id: " << PQ.entry[PQ.head].instr_id << " address: " << hex << PQ.entry[PQ.head].address;
                    cout << " full_addr: " << PQ.entry[PQ.head].full_addr << dec << " fill_level: " << PQ.entry[PQ.head].fill_level;
                    cout << " cycle: " << PQ.entry[PQ.head].event_cycle << endl; });

            // check mshr
            auto mshr_entry = std::find_if(MSHR.begin(), MSHR.end(), eq_addr<PACKET>(PQ.entry[PQ.head].address));
            bool mshr_full = std::none_of(MSHR.begin(), MSHR.end(), eq_addr<PACKET>(0));

            if ((mshr_entry == MSHR.end()) && !mshr_full) { // this is a new miss

                DP ( if (warmup_complete[PQ.entry[PQ.head].cpu]) {
                        cout << "[" << NAME << "_PQ] " <<  __func__ << " want to add instr_id: " << PQ.entry[PQ.head].instr_id << " address: " << hex << PQ.entry[PQ.head].address;
                        cout << " full_addr: " << PQ.entry[PQ.head].full_addr << dec;
                        cout << " occupancy: " << lower_level->get_occupancy(3, PQ.entry[PQ.head].address) << " SIZE: " << lower_level->get_size(3, PQ.entry[PQ.head].address) << endl; });

                // first check if the lower level PQ is full or not
                // this is possible since multiple prefetchers can exist at each level of caches
                if (lower_level) {
                    if (cache_type == IS_LLC) {
                        if (lower_level->get_occupancy(1, PQ.entry[PQ.head].address) == lower_level->get_size(1, PQ.entry[PQ.head].address))
                            continue_prefetch = false;
                        else {

                            // run prefetcher on prefetches from higher caches
                            if(PQ.entry[PQ.head].pf_origin_level < fill_level)
                            {
                                if (cache_type == IS_LLC)
                                {
                                    cpu = prefetch_cpu;
                                    PQ.entry[PQ.head].pf_metadata = llc_prefetcher_operate((PQ.entry[PQ.head].v_address)<<LOG2_BLOCK_SIZE, (PQ.entry[PQ.head].address)<<LOG2_BLOCK_SIZE,
                                            PQ.entry[PQ.head].ip, 0, PREFETCH, PQ.entry[PQ.head].pf_metadata);
                                    cpu = 0;
                                }
                            }

                            // add it to MSHRs if this prefetch miss will be filled to this cache level
                            if (PQ.entry[PQ.head].fill_level <= fill_level)
                                add_mshr(&PQ.entry[PQ.head]);

                            lower_level->add_rq(&PQ.entry[PQ.head]); // add it to the DRAM RQ
                        }
                    }
                    else {
                        if (lower_level->get_occupancy(3, PQ.entry[PQ.head].address) == lower_level->get_size(3, PQ.entry[PQ.head].address))
                            continue_prefetch = false;
                        else {

                            // run prefetcher on prefetches from higher caches
                            if(PQ.entry[PQ.head].pf_origin_level < fill_level)
                            {
                                if (cache_type == IS_L1D)
                                    l1d_prefetcher_operate(PQ.entry[PQ.head].full_v_addr, PQ.entry[PQ.head].full_addr, PQ.entry[PQ.head].ip, 0, PREFETCH);
                                if (cache_type == IS_L2C)
                                    PQ.entry[PQ.head].pf_metadata = l2c_prefetcher_operate((PQ.entry[PQ.head].v_address)<<LOG2_BLOCK_SIZE, (PQ.entry[PQ.head].address)<<LOG2_BLOCK_SIZE, PQ.entry[PQ.head].ip, 0, PREFETCH, PQ.entry[PQ.head].pf_metadata);
                            }

                            // add it to MSHRs if this prefetch miss will be filled to this cache level
                            if (PQ.entry[PQ.head].fill_level <= fill_level)
                                add_mshr(&PQ.entry[PQ.head]);

<<<<<<< HEAD
                            lower_level->add_pq(&PQ.entry[PQ.head]); // add it to the DRAM RQ
                        }
=======
                        DP ( if (warmup_complete[prefetch_cpu]) {
                        cout << "[" << NAME << "] " << __func__ << " mshr merged";
                        cout << " instr_id: " << PQ.entry[index].instr_id << " prior_id: " << MSHR.entry[mshr_index].instr_id; 
                        cout << " address: " << hex << PQ.entry[index].address;
                        cout << " full_addr: " << PQ.entry[index].full_addr << dec << " fill_level: " << MSHR.entry[mshr_index].fill_level;
                        cout << " cycle: " << MSHR.entry[mshr_index].event_cycle << endl; });
                    }
                    else { // WE SHOULD NOT REACH HERE
                        std::cerr << "[" << NAME << "] MSHR errors" << std::endl;
                        assert(0);
>>>>>>> decefbe2
                    }
                }
            }
            else if ((mshr_entry == MSHR.end()) && mshr_full) { // not enough MSHR resource

                // TODO: should we allow prefetching with lower fill level at this case?
                // cannot handle miss request until one of MSHRs is available
                continue_prefetch = false;
            }
            else // already in-flight miss
            {
                // no need to update request except fill_level
                if (PQ.entry[PQ.head].fill_level < mshr_entry->fill_level)
                    mshr_entry->fill_level = PQ.entry[PQ.head].fill_level;

                if((PQ.entry[PQ.head].fill_l1i) && (mshr_entry->fill_l1i != 1))
                {
                    mshr_entry->fill_l1i = 1;
                }
                if((PQ.entry[PQ.head].fill_l1d) && (mshr_entry->fill_l1d != 1))
                {
                    mshr_entry->fill_l1d = 1;
                }

                DP ( if (warmup_complete[prefetch_cpu]) {
                        cout << "[" << NAME << "] " << __func__ << " mshr merged";
                        cout << " instr_id: " << PQ.entry[PQ.head].instr_id << " prior_id: " << mshr_entry->instr_id; 
                        cout << " address: " << hex << PQ.entry[PQ.head].address;
                        cout << " full_addr: " << PQ.entry[PQ.head].full_addr << dec << " fill_level: " << mshr_entry->fill_level;
                        cout << " cycle: " << mshr_entry->event_cycle << endl; });
            }

            if (continue_prefetch)
            {
                DP ( if (warmup_complete[prefetch_cpu]) {
                        cout << "[" << NAME << "] " << __func__ << " prefetch miss handled";
                        cout << " instr_id: " << PQ.entry[PQ.head].instr_id << " address: " << hex << PQ.entry[PQ.head].address;
                        cout << " full_addr: " << PQ.entry[PQ.head].full_addr << dec << " fill_level: " << PQ.entry[PQ.head].fill_level;
                        cout << " cycle: " << PQ.entry[PQ.head].event_cycle << endl; });

                // remove this entry from PQ
                PQ.remove_queue(&PQ.entry[PQ.head]);
                reads_available_this_cycle--;
            }
        }
    }
}

void CACHE::operate()
{
    // perform all writes
    writes_available_this_cycle = MAX_WRITE;
    handle_fill();
    handle_writeback();

    // perform all reads
    reads_available_this_cycle = MAX_READ;
    handle_read();

    if(VAPQ.occupancy > 0)
      {
	va_translate_prefetches();
      }

    handle_prefetch();
}

uint32_t CACHE::get_set(uint64_t address)
{
    return (uint32_t) (address & ((1 << lg2(NUM_SET)) - 1)); 
}

uint32_t CACHE::get_way(uint64_t address, uint32_t set)
{
    for (uint32_t way=0; way<NUM_WAY; way++) {
        if (block[set][way].valid && (block[set][way].tag == address)) 
            return way;
    }

    return NUM_WAY;
}

void CACHE::fill_cache(uint32_t set, uint32_t way, PACKET *packet)
{
    assert(cache_type != IS_ITLB || packet->data != 0);
    assert(cache_type != IS_DTLB || packet->data != 0);
    assert(cache_type != IS_STLB || packet->data != 0);

    if (block[set][way].prefetch && (block[set][way].used == 0))
        pf_useless++;

    block[set][way].valid = 1;
    block[set][way].dirty = 0;
    block[set][way].prefetch = (packet->type == PREFETCH) ? 1 : 0;
    block[set][way].used = 0;

    if (block[set][way].prefetch)
        pf_fill++;

    block[set][way].delta = packet->delta;
    block[set][way].depth = packet->depth;
    block[set][way].signature = packet->signature;
    block[set][way].confidence = packet->confidence;

    block[set][way].tag = packet->address;
    block[set][way].address = packet->address;
    block[set][way].full_addr = packet->full_addr;
    block[set][way].v_address = packet->v_address;
    block[set][way].full_v_addr = packet->full_v_addr;
    block[set][way].data = packet->data;
    block[set][way].ip = packet->ip;
    block[set][way].cpu = packet->cpu;
    block[set][way].instr_id = packet->instr_id;

    DP ( if (warmup_complete[packet->cpu]) {
    cout << "[" << NAME << "] " << __func__ << " set: " << set << " way: " << way;
    cout << " lru: " << block[set][way].lru << " tag: " << hex << block[set][way].tag << " full_addr: " << block[set][way].full_addr;
    cout << " data: " << block[set][way].data << dec << endl; });
}

<<<<<<< HEAD
int CACHE::invalidate_entry(uint64_t inval_addr)
{
    uint32_t set = get_set(inval_addr);
    uint32_t way = get_way(inval_addr, set);
=======
int CACHE::check_hit(PACKET *packet)
{
    uint32_t set = get_set(packet->address);
    int match_way = -1;

    if (NUM_SET < set) {
        std::cerr << "[" << NAME << "_ERROR] " << __func__ << " invalid set index: " << set << " NUM_SET: " << NUM_SET;
        std::cerr << " address: " << std::hex << packet->address << " full_addr: " << packet->full_addr << std::dec;
        std::cerr << " event: " << packet->event_cycle << std::endl;
        assert(0);
    }

    // hit
    for (uint32_t way=0; way<NUM_WAY; way++) {
        if (block[set][way].valid && (block[set][way].tag == packet->address)) {

            match_way = way;

            DP ( if (warmup_complete[packet->cpu]) {
            cout << "[" << NAME << "] " << __func__ << " instr_id: " << packet->instr_id << " type: " << +packet->type << hex << " addr: " << packet->address;
            cout << " full_addr: " << packet->full_addr << " tag: " << block[set][way].tag << " data: " << block[set][way].data << dec;
            cout << " set: " << set << " way: " << way << " lru: " << block[set][way].lru;
            cout << " event: " << packet->event_cycle << " cycle: " << current_core_cycle[cpu] << endl; });

            break;
        }
    }

    return match_way;
}

int CACHE::invalidate_entry(uint64_t inval_addr)
{
    uint32_t set = get_set(inval_addr);
    int match_way = -1;

    if (NUM_SET < set) {
        std::cerr << "[" << NAME << "_ERROR] " << __func__ << " invalid set index: " << set << " NUM_SET: " << NUM_SET;
        std::cerr << " inval_addr: " << std::hex << inval_addr << std::dec << std::endl;
        assert(0);
    }

    // invalidate
    for (uint32_t way=0; way<NUM_WAY; way++) {
        if (block[set][way].valid && (block[set][way].tag == inval_addr)) {
>>>>>>> decefbe2

    if (way < NUM_WAY)
        block[set][way].valid = 0;

    return way;
}

int CACHE::add_rq(PACKET *packet)
{
    // check for the latest wirtebacks in the write queue
    int wq_index = WQ.check_queue(packet);
    if (wq_index != -1) {
        
        // check fill level
        if (packet->fill_level < fill_level) {

            packet->data = WQ.entry[wq_index].data;

		if (packet->instruction)
		  upper_level_icache[packet->cpu]->return_data(packet);
		if (packet->is_data)
		  upper_level_dcache[packet->cpu]->return_data(packet);
        }

        assert(cache_type != IS_ITLB);
        assert(cache_type != IS_DTLB);
        assert(cache_type != IS_STLB);

        // update processed packets
        if ((cache_type == IS_L1D) && (packet->type != PREFETCH)) {
            if (PROCESSED.occupancy < PROCESSED.SIZE)
                PROCESSED.add_queue(packet);

            DP ( if (warmup_complete[packet->cpu]) {
            cout << "[" << NAME << "_RQ] " << __func__ << " instr_id: " << packet->instr_id << " found recent writebacks";
            cout << hex << " read: " << packet->address << " writeback: " << WQ.entry[wq_index].address << dec;
            cout << " index: " << MAX_READ << " rob_signal: " << packet->rob_signal << endl; });
        }

        WQ.FORWARD++;
        RQ.ACCESS++;

        return -1;
    }

    // check for duplicates in the read queue
    int index = RQ.check_queue(packet);
    if (index != -1) {
        
        if (packet->instruction) {
            RQ.entry[index].instruction = 1; // add as instruction type

            DP (if (warmup_complete[packet->cpu]) {
                    std::cout << "[INSTR_MERGED] " << __func__ << " cpu: " << packet->cpu << " instr_id: " << RQ.entry[index].instr_id;
                    std::cout << " merged rob_index: " << packet->rob_index << " instr_id: " << packet->instr_id << std::endl; });
        }
        else 
        {
            // mark merged consumer
            if (packet->type == RFO) {

                uint32_t sq_index = packet->sq_index;
                RQ.entry[index].sq_index_depend_on_me.insert (sq_index);
            }
            else {
                uint32_t lq_index = packet->lq_index; 
                RQ.entry[index].lq_index_depend_on_me.insert (lq_index);

                DP (if (warmup_complete[packet->cpu]) {
                cout << "[DATA_MERGED] " << __func__ << " cpu: " << packet->cpu << " instr_id: " << RQ.entry[index].instr_id;
                cout << " merged rob_index: " << packet->rob_index << " instr_id: " << packet->instr_id << " lq_index: " << packet->lq_index << endl; });
            }
            RQ.entry[index].is_data = 1; // add as data type
        }

	if((packet->fill_l1i) && (RQ.entry[index].fill_l1i != 1))
	  {
	    RQ.entry[index].fill_l1i = 1;
	  }
	if((packet->fill_l1d) && (RQ.entry[index].fill_l1d != 1))
	  {
	    RQ.entry[index].fill_l1d = 1;
	  }

        RQ.MERGED++;
        RQ.ACCESS++;

        return index; // merged index
    }

    // check occupancy
    if (RQ.occupancy == RQ_SIZE) {
        RQ.FULL++;

        return -2; // cannot handle this request
    }

    // if there is no duplicate, add it to RQ
    index = RQ.tail;

<<<<<<< HEAD
    assert(RQ.entry[index].address == 0);
=======
#ifdef SANITY_CHECK
    if (RQ.entry[index].address != 0) {
        std::cerr << "[" << NAME << "_ERROR] " << __func__ << " is not empty index: " << index;
        std::cerr << " address: " << std::hex << RQ.entry[index].address;
        std::cerr << " full_addr: " << RQ.entry[index].full_addr << std::dec << std::endl;
        assert(0);
    }
#endif
>>>>>>> decefbe2

    RQ.entry[index] = *packet;

    // ADD LATENCY
    if (RQ.entry[index].event_cycle < current_core_cycle[packet->cpu])
        RQ.entry[index].event_cycle = current_core_cycle[packet->cpu] + LATENCY;
    else
        RQ.entry[index].event_cycle += LATENCY;

    RQ.occupancy++;
    RQ.tail++;
    if (RQ.tail >= RQ.SIZE)
        RQ.tail = 0;

    DP ( if (warmup_complete[RQ.entry[index].cpu]) {
    cout << "[" << NAME << "_RQ] " <<  __func__ << " instr_id: " << RQ.entry[index].instr_id << " address: " << hex << RQ.entry[index].address;
    cout << " full_addr: " << RQ.entry[index].full_addr << dec;
    cout << " type: " << +RQ.entry[index].type << " head: " << RQ.head << " tail: " << RQ.tail << " occupancy: " << RQ.occupancy;
    cout << " event: " << RQ.entry[index].event_cycle << " current: " << current_core_cycle[RQ.entry[index].cpu] << endl; });

    if (packet->address == 0)
        assert(0);

    RQ.TO_CACHE++;
    RQ.ACCESS++;

    return -1;
}

int CACHE::add_wq(PACKET *packet)
{
    // check for duplicates in the write queue
    int index = WQ.check_queue(packet);
    if (index != -1) {

        WQ.MERGED++;
        WQ.ACCESS++;

        return index; // merged index
    }

    // sanity check
    if (WQ.occupancy >= WQ.SIZE)
        assert(0);

    // if there is no duplicate, add it to the write queue
    index = WQ.tail;
    if (WQ.entry[index].address != 0) {
        std::cerr << "[" << NAME << "_ERROR] " << __func__ << " is not empty index: " << index;
        std::cerr << " address: " << std::hex << WQ.entry[index].address;
        std::cerr << " full_addr: " << WQ.entry[index].full_addr << std::dec << std::endl;
        assert(0);
    }

    WQ.entry[index] = *packet;

    // ADD LATENCY
    if (WQ.entry[index].event_cycle < current_core_cycle[packet->cpu])
        WQ.entry[index].event_cycle = current_core_cycle[packet->cpu] + LATENCY;
    else
        WQ.entry[index].event_cycle += LATENCY;

    WQ.occupancy++;
    WQ.tail++;
    if (WQ.tail >= WQ.SIZE)
        WQ.tail = 0;

    DP (if (warmup_complete[WQ.entry[index].cpu]) {
    cout << "[" << NAME << "_WQ] " <<  __func__ << " instr_id: " << WQ.entry[index].instr_id << " address: " << hex << WQ.entry[index].address;
    cout << " full_addr: " << WQ.entry[index].full_addr << dec;
    cout << " head: " << WQ.head << " tail: " << WQ.tail << " occupancy: " << WQ.occupancy;
    cout << " data: " << hex << WQ.entry[index].data << dec;
    cout << " event: " << WQ.entry[index].event_cycle << " current: " << current_core_cycle[WQ.entry[index].cpu] << endl; });

    WQ.TO_CACHE++;
    WQ.ACCESS++;

    return -1;
}

int CACHE::prefetch_line(uint64_t ip, uint64_t base_addr, uint64_t pf_addr, int pf_fill_level, uint32_t prefetch_metadata)
{
    pf_requested++;

    if (PQ.occupancy < PQ.SIZE) {
        if ((base_addr>>LOG2_PAGE_SIZE) == (pf_addr>>LOG2_PAGE_SIZE)) {
            
            PACKET pf_packet;
            pf_packet.fill_level = pf_fill_level;
	    pf_packet.pf_origin_level = fill_level;
	    if(pf_fill_level == FILL_L1)
	      {
		pf_packet.fill_l1d = 1;
	      }
	    pf_packet.pf_metadata = prefetch_metadata;
            pf_packet.cpu = cpu;
            //pf_packet.data_index = LQ.entry[lq_index].data_index;
            //pf_packet.lq_index = lq_index;
            pf_packet.address = pf_addr >> LOG2_BLOCK_SIZE;
            pf_packet.full_addr = pf_addr;
            pf_packet.v_address = 0;
            pf_packet.full_v_addr = 0;
            //pf_packet.instr_id = LQ.entry[lq_index].instr_id;
            pf_packet.ip = ip;
            pf_packet.type = PREFETCH;
            pf_packet.event_cycle = current_core_cycle[cpu];

            // give a dummy 0 as the IP of a prefetch
            add_pq(&pf_packet);

            pf_issued++;

            return 1;
        }
    }

    return 0;
}

int CACHE::kpc_prefetch_line(uint64_t base_addr, uint64_t pf_addr, int pf_fill_level, int delta, int depth, int signature, int confidence, uint32_t prefetch_metadata)
{
    if (PQ.occupancy < PQ.SIZE) {
        if ((base_addr>>LOG2_PAGE_SIZE) == (pf_addr>>LOG2_PAGE_SIZE)) {
            
            PACKET pf_packet;
            pf_packet.fill_level = pf_fill_level;
	    pf_packet.pf_origin_level = fill_level;
	    if(pf_fill_level == FILL_L1)
              {
                pf_packet.fill_l1d = 1;
              }
	    pf_packet.pf_metadata = prefetch_metadata;
            pf_packet.cpu = cpu;
            //pf_packet.data_index = LQ.entry[lq_index].data_index;
            //pf_packet.lq_index = lq_index;
            pf_packet.address = pf_addr >> LOG2_BLOCK_SIZE;
            pf_packet.full_addr = pf_addr;
            pf_packet.v_address = 0;
            pf_packet.full_v_addr = 0;
            //pf_packet.instr_id = LQ.entry[lq_index].instr_id;
            pf_packet.ip = 0;
            pf_packet.type = PREFETCH;
            pf_packet.delta = delta;
            pf_packet.depth = depth;
            pf_packet.signature = signature;
            pf_packet.confidence = confidence;
            pf_packet.event_cycle = current_core_cycle[cpu];

            // give a dummy 0 as the IP of a prefetch
            add_pq(&pf_packet);

            pf_issued++;

            return 1;
        }
    }

    return 0;
}

int CACHE::va_prefetch_line(uint64_t ip, uint64_t pf_addr, int pf_fill_level, uint32_t prefetch_metadata)
{
  if(pf_addr == 0)
  {
      std::cerr << "va_prefetch_line() pf_addr cannot be 0! exiting" << std::endl;
      assert(0);
  }

  pf_requested++;
  if(VAPQ.occupancy < VAPQ.SIZE)
    {
      // generate new prefetch request packet
      PACKET pf_packet;
      pf_packet.fill_level = pf_fill_level;
      pf_packet.pf_origin_level = fill_level;
      if(pf_fill_level == FILL_L1)
	{
	  pf_packet.fill_l1d = 1;
	}
      pf_packet.pf_metadata = prefetch_metadata;
      pf_packet.cpu = cpu;
      pf_packet.v_address = pf_addr >> LOG2_BLOCK_SIZE;
      pf_packet.address = pf_addr >> LOG2_BLOCK_SIZE; // make address == v_address before translation just so we can use VAPQ's check_queue() function
	pf_packet.full_v_addr = pf_addr;
      pf_packet.full_addr = pf_addr;
      pf_packet.ip = ip;
      pf_packet.type = PREFETCH;
      pf_packet.event_cycle = 0;

      int vapq_index = VAPQ.check_queue(&pf_packet);
      if(vapq_index != -1)
	{
	  // there's already a VA prefetch to this cache line
	  return 1;
	}

      // add the packet to the virtual address space prefetching queue
      int index = VAPQ.tail;
      VAPQ.entry[index] = pf_packet;
      VAPQ.occupancy++;
      VAPQ.tail++;
      if (VAPQ.tail >= VAPQ.SIZE)
	{
	  VAPQ.tail = 0;
	}

      return 1;
    }

  return 0;
}

void CACHE::va_translate_prefetches()
{
  // move translated prefetches from the VAPQ to the regular PQ
  uint32_t vapq_index = VAPQ.head;
  if (PQ.occupancy < PQ.SIZE)
    {
      for(uint32_t i=0; i<VAPQ.SIZE; i++)
	{
	  // identify a VA prefetch that is fully translated
	  if((VAPQ.entry[vapq_index].address != 0) && (VAPQ.entry[vapq_index].address != VAPQ.entry[vapq_index].v_address))
	    {
	      // move the translated prefetch over to the regular PQ
	      add_pq(&VAPQ.entry[vapq_index]);

	      // remove the prefetch from the VAPQ
	      VAPQ.remove_queue(&VAPQ.entry[vapq_index]);

	      break;
	    }
	  vapq_index++;
	  if(vapq_index >= VAPQ.SIZE)
	    {
	      vapq_index = 0;
	    }
	}
    }

  // TEMPORARY SOLUTION: mark prefetches as translated after a fixed latency
  vapq_index = VAPQ.head;
  for(uint32_t i=0; i<VAPQ.SIZE; i++)
    {
      if((VAPQ.entry[vapq_index].address == VAPQ.entry[vapq_index].v_address) && (VAPQ.entry[vapq_index].event_cycle <= current_core_cycle[cpu]))
        {
	  VAPQ.entry[vapq_index].full_addr = vmem.va_to_pa(cpu, VAPQ.entry[vapq_index].full_v_addr);
	  VAPQ.entry[vapq_index].address = (VAPQ.entry[vapq_index].full_addr)>>LOG2_BLOCK_SIZE;
          break;
        }
      vapq_index++;
      if(vapq_index >= VAPQ.SIZE)
        {
          vapq_index = 0;
        }
    }

  // initiate translation of new items in VAPQ
  vapq_index = VAPQ.head;
  for(uint32_t i=0; i<VAPQ.SIZE; i++)
    {
      if((VAPQ.entry[vapq_index].address == VAPQ.entry[vapq_index].v_address) && (VAPQ.entry[vapq_index].event_cycle == 0))
	{
	  VAPQ.entry[vapq_index].event_cycle = current_core_cycle[cpu] + VA_PREFETCH_TRANSLATION_LATENCY;
	  break;
	}
      vapq_index++;
      if(vapq_index >= VAPQ.SIZE)
	{
	  vapq_index = 0;
	}
    }
}

int CACHE::add_pq(PACKET *packet)
{
    // check for the latest wirtebacks in the write queue
    int wq_index = WQ.check_queue(packet);
    if (wq_index != -1) {
        
        // check fill level
        if (packet->fill_level < fill_level) {

            packet->data = WQ.entry[wq_index].data;

	    if(fill_level == FILL_L2)
	      {
		if(packet->fill_l1i)
		  {
		    upper_level_icache[packet->cpu]->return_data(packet);
		  }
		if(packet->fill_l1d)
		  {
		    upper_level_dcache[packet->cpu]->return_data(packet);
		  }
	      }
	    else
	      {
		if (packet->instruction)
		  upper_level_icache[packet->cpu]->return_data(packet);
		if (packet->is_data)
		  upper_level_dcache[packet->cpu]->return_data(packet);
	      }
        }

        WQ.FORWARD++;
        PQ.ACCESS++;

        return -1;
    }

    // check for duplicates in the PQ
    int index = PQ.check_queue(packet);
    if (index != -1) {
        if (packet->fill_level < PQ.entry[index].fill_level)
	  {
            PQ.entry[index].fill_level = packet->fill_level;
	  }
	if((packet->instruction == 1) && (PQ.entry[index].instruction != 1))
	  {
	    PQ.entry[index].instruction = 1;
	  }
	if((packet->is_data == 1) && (PQ.entry[index].is_data != 1))
	  {
	    PQ.entry[index].is_data = 1;
	  }
	if((packet->fill_l1i) && (PQ.entry[index].fill_l1i != 1))
	  {
	    PQ.entry[index].fill_l1i = 1;
	  }
	if((packet->fill_l1d) && (PQ.entry[index].fill_l1d != 1))
	  {
	    PQ.entry[index].fill_l1d = 1;
	  }

        PQ.MERGED++;
        PQ.ACCESS++;

        return index; // merged index
    }

    // check occupancy
    if (PQ.occupancy == PQ_SIZE) {
        PQ.FULL++;

        DP ( if (warmup_complete[packet->cpu]) {
        cout << "[" << NAME << "] cannot process add_pq since it is full" << endl; });
        return -2; // cannot handle this request
    }

    // if there is no duplicate, add it to PQ
    index = PQ.tail;

<<<<<<< HEAD
    assert(PQ.entry[index].address == 0);
=======
#ifdef SANITY_CHECK
    if (PQ.entry[index].address != 0) {
        std::cerr << "[" << NAME << "_ERROR] " << __func__ << " is not empty index: " << index;
        std::cerr << " address: " << std::hex << PQ.entry[index].address;
        std::cerr << " full_addr: " << PQ.entry[index].full_addr << std::dec << std::endl;
        assert(0);
    }
#endif
>>>>>>> decefbe2

    PQ.entry[index] = *packet;

    // ADD LATENCY
    if (PQ.entry[index].event_cycle < current_core_cycle[packet->cpu])
        PQ.entry[index].event_cycle = current_core_cycle[packet->cpu] + LATENCY;
    else
        PQ.entry[index].event_cycle += LATENCY;

    PQ.occupancy++;
    PQ.tail++;
    if (PQ.tail >= PQ.SIZE)
        PQ.tail = 0;

    DP ( if (warmup_complete[PQ.entry[index].cpu]) {
    cout << "[" << NAME << "_PQ] " <<  __func__ << " instr_id: " << PQ.entry[index].instr_id << " address: " << hex << PQ.entry[index].address;
    cout << " full_addr: " << PQ.entry[index].full_addr << dec;
    cout << " type: " << +PQ.entry[index].type << " head: " << PQ.head << " tail: " << PQ.tail << " occupancy: " << PQ.occupancy;
    cout << " event: " << PQ.entry[index].event_cycle << " current: " << current_core_cycle[PQ.entry[index].cpu] << endl; });

    if (packet->address == 0)
        assert(0);

    PQ.TO_CACHE++;
    PQ.ACCESS++;

    return -1;
}

void CACHE::return_data(PACKET *packet)
{
    // check MSHR information
    auto mshr_entry = std::find_if(MSHR.begin(), MSHR.end(), eq_addr<PACKET>(packet->address));

    // sanity check
<<<<<<< HEAD
    if (mshr_entry == MSHR.end()) {
        cerr << "[" << NAME << "_MSHR] " << __func__ << " instr_id: " << packet->instr_id << " cannot find a matching entry!";
        cerr << " full_addr: " << hex << packet->full_addr;
        cerr << " address: " << packet->address << dec;
        cerr << " event: " << packet->event_cycle << " current: " << current_core_cycle[packet->cpu] << endl;
=======
    if (mshr_index == -1) {
        std::cerr << "[" << NAME << "_MSHR] " << __func__ << " instr_id: " << packet->instr_id << " cannot find a matching entry!";
        std::cerr << " full_addr: " << std::hex << packet->full_addr;
        std::cerr << " address: " << packet->address << std::dec;
        std::cerr << " event: " << packet->event_cycle << " current: " << current_core_cycle[packet->cpu] << std::endl;
>>>>>>> decefbe2
        assert(0);
    }

    // MSHR holds the most updated information about this request
    // no need to do memcpy
    mshr_entry->returned = COMPLETED;
    mshr_entry->data = packet->data;
    mshr_entry->pf_metadata = packet->pf_metadata;

    // ADD LATENCY
    if (mshr_entry->event_cycle < current_core_cycle[packet->cpu])
        mshr_entry->event_cycle = current_core_cycle[packet->cpu] + LATENCY;
    else
        mshr_entry->event_cycle += LATENCY;

    DP (if (warmup_complete[packet->cpu]) {
            std::cout << "[" << NAME << "_MSHR] " <<  __func__ << " instr_id: " << mshr_entry->instr_id;
            std::cout << " address: " << std::hex << mshr_entry->address << " full_addr: " << mshr_entry->full_addr;
            std::cout << " data: " << mshr_entry->data << std::dec;
            std::cout << " index: " << std::distance(MSHR.begin(), mshr_entry) << " occupancy: " << get_occupancy(0,0);
            std::cout << " event: " << mshr_entry->event_cycle << " current: " << current_core_cycle[packet->cpu] << std::endl; });
}

void CACHE::add_mshr(PACKET *packet)
{
    auto it = std::find_if(MSHR.begin(), MSHR.end(), eq_addr<PACKET>(0));
    if (it != MSHR.end())
    {
        *it = *packet;
        it->returned = INFLIGHT;
        it->cycle_enqueued = current_core_cycle[packet->cpu];
    }
}

uint32_t CACHE::get_occupancy(uint8_t queue_type, uint64_t address)
{
    if (queue_type == 0)
        return std::count_if(MSHR.begin(), MSHR.end(), [](PACKET x){ return x.address != 0; });
    else if (queue_type == 1)
        return RQ.occupancy;
    else if (queue_type == 2)
        return WQ.occupancy;
    else if (queue_type == 3)
        return PQ.occupancy;

    return 0;
}

uint32_t CACHE::get_size(uint8_t queue_type, uint64_t address)
{
    if (queue_type == 0)
        return MSHR_SIZE;
    else if (queue_type == 1)
        return RQ.SIZE;
    else if (queue_type == 2)
        return WQ.SIZE;
    else if (queue_type == 3)
        return PQ.SIZE;

    return 0;
}

void CACHE::increment_WQ_FULL(uint64_t address)
{
    WQ.FULL++;
}<|MERGE_RESOLUTION|>--- conflicted
+++ resolved
@@ -233,7 +233,6 @@
                             lower_level->add_rq(&WQ.entry[WQ.head]);
                         }
                     }
-<<<<<<< HEAD
                     else
                     {
                         // add it to mshr (RFO miss)
@@ -241,11 +240,6 @@
 
                         // add it to the next level's read queue
                         lower_level->add_rq(&WQ.entry[WQ.head]);
-=======
-                    else { // WE SHOULD NOT REACH HERE
-                        std::cerr << "[" << NAME << "] MSHR errors" << std::endl;
-                        assert(0);
->>>>>>> decefbe2
                     }
                 }
                 else if ((mshr_entry == MSHR.end()) && mshr_full) // not enough MSHR resource
@@ -292,18 +286,7 @@
                 uint32_t set = get_set(WQ.entry[WQ.head].address);
                 uint32_t way = find_victim(writeback_cpu, WQ.entry[WQ.head].instr_id, set, block[set], WQ.entry[WQ.head].ip, WQ.entry[WQ.head].full_addr, WQ.entry[WQ.head].type);
 
-<<<<<<< HEAD
                 assert(way < LLC_WAY);
-=======
-#ifdef LLC_BYPASS
-                if ((cache_type == IS_LLC) && (way == LLC_WAY)) {
-                    std::cerr << "LLC bypassing for writebacks is not allowed!" << std::endl;
-                    assert(0);
-                }
-#endif
-
-                uint8_t  do_fill = 1;
->>>>>>> decefbe2
 
                 // is this dirty?
                 if (block[set][way].dirty && lower_level != NULL)
@@ -592,24 +575,11 @@
 
                 DP ( if (warmup_complete[read_cpu]) {
                         cout << "[" << NAME << "] " << __func__ << " mshr merged";
-<<<<<<< HEAD
-                        cout << " instr_id: " << RQ.entry[RQ.head].instr_id << " prior_id: " << MSHR[mshr_entry].instr_id; 
+                        cout << " instr_id: " << RQ.entry[RQ.head].instr_id << " prior_id: " << mshr_entry->instr_id; 
                         cout << " address: " << hex << RQ.entry[RQ.head].address;
                         cout << " full_addr: " << RQ.entry[RQ.head].full_addr << dec;
                         cout << " cycle: " << RQ.entry[RQ.head].event_cycle << endl; });
             }
-=======
-                        cout << " instr_id: " << RQ.entry[index].instr_id << " prior_id: " << MSHR.entry[mshr_index].instr_id; 
-                        cout << " address: " << hex << RQ.entry[index].address;
-                        cout << " full_addr: " << RQ.entry[index].full_addr << dec;
-                        cout << " cycle: " << RQ.entry[index].event_cycle << endl; });
-                    }
-                    else { // WE SHOULD NOT REACH HERE
-                        std::cerr << "[" << NAME << "] MSHR errors" << std::endl;
-                        assert(0);
-                    }
-                }
->>>>>>> decefbe2
 
             if (continue_read) {
                 // update prefetcher on load instruction
@@ -749,21 +719,8 @@
                             if (PQ.entry[PQ.head].fill_level <= fill_level)
                                 add_mshr(&PQ.entry[PQ.head]);
 
-<<<<<<< HEAD
                             lower_level->add_pq(&PQ.entry[PQ.head]); // add it to the DRAM RQ
                         }
-=======
-                        DP ( if (warmup_complete[prefetch_cpu]) {
-                        cout << "[" << NAME << "] " << __func__ << " mshr merged";
-                        cout << " instr_id: " << PQ.entry[index].instr_id << " prior_id: " << MSHR.entry[mshr_index].instr_id; 
-                        cout << " address: " << hex << PQ.entry[index].address;
-                        cout << " full_addr: " << PQ.entry[index].full_addr << dec << " fill_level: " << MSHR.entry[mshr_index].fill_level;
-                        cout << " cycle: " << MSHR.entry[mshr_index].event_cycle << endl; });
-                    }
-                    else { // WE SHOULD NOT REACH HERE
-                        std::cerr << "[" << NAME << "] MSHR errors" << std::endl;
-                        assert(0);
->>>>>>> decefbe2
                     }
                 }
             }
@@ -884,58 +841,10 @@
     cout << " data: " << block[set][way].data << dec << endl; });
 }
 
-<<<<<<< HEAD
 int CACHE::invalidate_entry(uint64_t inval_addr)
 {
     uint32_t set = get_set(inval_addr);
     uint32_t way = get_way(inval_addr, set);
-=======
-int CACHE::check_hit(PACKET *packet)
-{
-    uint32_t set = get_set(packet->address);
-    int match_way = -1;
-
-    if (NUM_SET < set) {
-        std::cerr << "[" << NAME << "_ERROR] " << __func__ << " invalid set index: " << set << " NUM_SET: " << NUM_SET;
-        std::cerr << " address: " << std::hex << packet->address << " full_addr: " << packet->full_addr << std::dec;
-        std::cerr << " event: " << packet->event_cycle << std::endl;
-        assert(0);
-    }
-
-    // hit
-    for (uint32_t way=0; way<NUM_WAY; way++) {
-        if (block[set][way].valid && (block[set][way].tag == packet->address)) {
-
-            match_way = way;
-
-            DP ( if (warmup_complete[packet->cpu]) {
-            cout << "[" << NAME << "] " << __func__ << " instr_id: " << packet->instr_id << " type: " << +packet->type << hex << " addr: " << packet->address;
-            cout << " full_addr: " << packet->full_addr << " tag: " << block[set][way].tag << " data: " << block[set][way].data << dec;
-            cout << " set: " << set << " way: " << way << " lru: " << block[set][way].lru;
-            cout << " event: " << packet->event_cycle << " cycle: " << current_core_cycle[cpu] << endl; });
-
-            break;
-        }
-    }
-
-    return match_way;
-}
-
-int CACHE::invalidate_entry(uint64_t inval_addr)
-{
-    uint32_t set = get_set(inval_addr);
-    int match_way = -1;
-
-    if (NUM_SET < set) {
-        std::cerr << "[" << NAME << "_ERROR] " << __func__ << " invalid set index: " << set << " NUM_SET: " << NUM_SET;
-        std::cerr << " inval_addr: " << std::hex << inval_addr << std::dec << std::endl;
-        assert(0);
-    }
-
-    // invalidate
-    for (uint32_t way=0; way<NUM_WAY; way++) {
-        if (block[set][way].valid && (block[set][way].tag == inval_addr)) {
->>>>>>> decefbe2
 
     if (way < NUM_WAY)
         block[set][way].valid = 0;
@@ -1036,18 +945,7 @@
     // if there is no duplicate, add it to RQ
     index = RQ.tail;
 
-<<<<<<< HEAD
     assert(RQ.entry[index].address == 0);
-=======
-#ifdef SANITY_CHECK
-    if (RQ.entry[index].address != 0) {
-        std::cerr << "[" << NAME << "_ERROR] " << __func__ << " is not empty index: " << index;
-        std::cerr << " address: " << std::hex << RQ.entry[index].address;
-        std::cerr << " full_addr: " << RQ.entry[index].full_addr << std::dec << std::endl;
-        assert(0);
-    }
-#endif
->>>>>>> decefbe2
 
     RQ.entry[index] = *packet;
 
@@ -1400,18 +1298,7 @@
     // if there is no duplicate, add it to PQ
     index = PQ.tail;
 
-<<<<<<< HEAD
     assert(PQ.entry[index].address == 0);
-=======
-#ifdef SANITY_CHECK
-    if (PQ.entry[index].address != 0) {
-        std::cerr << "[" << NAME << "_ERROR] " << __func__ << " is not empty index: " << index;
-        std::cerr << " address: " << std::hex << PQ.entry[index].address;
-        std::cerr << " full_addr: " << PQ.entry[index].full_addr << std::dec << std::endl;
-        assert(0);
-    }
-#endif
->>>>>>> decefbe2
 
     PQ.entry[index] = *packet;
 
@@ -1447,19 +1334,11 @@
     auto mshr_entry = std::find_if(MSHR.begin(), MSHR.end(), eq_addr<PACKET>(packet->address));
 
     // sanity check
-<<<<<<< HEAD
-    if (mshr_entry == MSHR.end()) {
-        cerr << "[" << NAME << "_MSHR] " << __func__ << " instr_id: " << packet->instr_id << " cannot find a matching entry!";
-        cerr << " full_addr: " << hex << packet->full_addr;
-        cerr << " address: " << packet->address << dec;
-        cerr << " event: " << packet->event_cycle << " current: " << current_core_cycle[packet->cpu] << endl;
-=======
     if (mshr_index == -1) {
         std::cerr << "[" << NAME << "_MSHR] " << __func__ << " instr_id: " << packet->instr_id << " cannot find a matching entry!";
         std::cerr << " full_addr: " << std::hex << packet->full_addr;
         std::cerr << " address: " << packet->address << std::dec;
         std::cerr << " event: " << packet->event_cycle << " current: " << current_core_cycle[packet->cpu] << std::endl;
->>>>>>> decefbe2
         assert(0);
     }
 
