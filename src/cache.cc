#include "cache.h"

#include <algorithm>
#include <iterator>

#include "champsim.h"
#include "champsim_constants.h"
#include "set.h"
#include "util.h"
#include "vmem.h"

#ifndef SANITY_CHECK
#define NDEBUG
#endif

uint64_t l2pf_access = 0;

extern VirtualMemory vmem;
extern uint64_t current_core_cycle[NUM_CPUS];
extern uint8_t  warmup_complete[NUM_CPUS];

class min_fill_index
{
    public:
    bool operator() (PACKET lhs, PACKET rhs)
    {
        return rhs.returned != COMPLETED || (lhs.returned == COMPLETED && lhs.event_cycle < rhs.event_cycle);
    }
};

template <>
struct is_valid<PACKET>
{
    is_valid() {}
    bool operator()(const PACKET &test)
    {
        return test.address != 0;
    }
};

void CACHE::handle_fill()
{
    while (writes_available_this_cycle > 0)
    {
        auto fill_mshr = std::min_element(std::begin(MSHR), std::end(MSHR), min_fill_index());
        if (fill_mshr->returned != COMPLETED || fill_mshr->event_cycle > current_core_cycle[fill_mshr->cpu])
            return;

        uint32_t fill_cpu = fill_mshr->cpu;

        // find victim
        uint32_t set = get_set(fill_mshr->address);
        uint32_t way = find_victim(fill_cpu, fill_mshr->instr_id, set, &block.data()[set*NUM_WAY], fill_mshr->ip, fill_mshr->full_addr, fill_mshr->type);

        bool bypass = (way == NUM_WAY);
#ifndef LLC_BYPASS
        assert(!bypass);
#endif

<<<<<<< HEAD
        BLOCK &fill_block = block[set*NUM_WAY + way];
        bool evicting_dirty = (lower_level != NULL) && fill_block.dirty;
=======
        bool evicting_dirty = bypass ? false : (lower_level != NULL) && block[set][way].dirty;
        auto evicting_l1i_v_addr = bypass ? 0 : block[set][way].ip;
	auto evicting_address = bypass ? 0 : block[set][way].address;
>>>>>>> e08f6f91

        // In the case where we would evict a dirty block, give up and stall if the lower-level WQ is full.
        if (!bypass && evicting_dirty && (lower_level->get_occupancy(2, fill_block.address) == lower_level->get_size(2, fill_block.address)))
        {
            // lower level WQ is full, cannot replace this victim
            lower_level->increment_WQ_FULL(fill_block.address);

            DP ( if (warmup_complete[fill_cpu]) {
                    std::cout << "[" << NAME << "] " << __func__ << " stopping fill because";
                    std::cout << " lower level wq is full!" << " fill_addr: " << std::hex << fill_mshr->address;
                    std::cout << " victim_addr: " << fill_block.tag << std::dec << std::endl; });
            return;
        }

        if (!bypass)
        {
            if (evicting_dirty)
            {
                PACKET writeback_packet;

                writeback_packet.fill_level = fill_level << 1;
                writeback_packet.cpu = fill_cpu;
                writeback_packet.address = fill_block.address;
                writeback_packet.full_addr = fill_block.full_addr;
                writeback_packet.data = fill_block.data;
                writeback_packet.instr_id = fill_mshr->instr_id;
                writeback_packet.ip = 0; // writeback does not have ip
                writeback_packet.type = WRITEBACK;
                writeback_packet.event_cycle = current_core_cycle[fill_cpu];

                lower_level->add_wq(&writeback_packet);
            }

            // update prefetcher
            if (cache_type == IS_L1I)
                l1i_prefetcher_cache_fill(fill_cpu, fill_mshr->ip & ~(BLOCK_SIZE-1), set, way, fill_mshr->type == PREFETCH, fill_block.ip & ~(BLOCK_SIZE-1));
            if (cache_type == IS_L1D)
                l1d_prefetcher_cache_fill(fill_mshr->full_v_addr, fill_mshr->full_addr, set, way, fill_mshr->type == PREFETCH, fill_block.address << LOG2_BLOCK_SIZE, fill_mshr->pf_metadata);
            if (cache_type == IS_L2C)
                fill_mshr->pf_metadata = l2c_prefetcher_cache_fill(fill_mshr->v_address << LOG2_BLOCK_SIZE, fill_mshr->address << LOG2_BLOCK_SIZE, set, way, fill_mshr->type == PREFETCH, fill_block.address << LOG2_BLOCK_SIZE, fill_mshr->pf_metadata);
            if (cache_type == IS_LLC)
            {
                cpu = fill_cpu;
                fill_mshr->pf_metadata = llc_prefetcher_cache_fill(fill_mshr->v_address << LOG2_BLOCK_SIZE, fill_mshr->address << LOG2_BLOCK_SIZE, set, way, fill_mshr->type == PREFETCH, fill_block.address << LOG2_BLOCK_SIZE, fill_mshr->pf_metadata);
                cpu = 0;
            }

            // update replacement policy
            update_replacement_state(fill_cpu, set, way, fill_mshr->full_addr, fill_mshr->ip, 0, fill_mshr->type, 0);

            assert(cache_type != IS_ITLB || fill_mshr->data != 0);
            assert(cache_type != IS_DTLB || fill_mshr->data != 0);
            assert(cache_type != IS_STLB || fill_mshr->data != 0);

            if (fill_block.prefetch && !fill_block.used)
                pf_useless++;

            if (fill_mshr->type == PREFETCH)
                pf_fill++;

            auto lru = fill_block.lru; // preserve LRU state
            fill_block = *fill_mshr; // fill cache
            fill_block.lru = lru;

            // RFO marks cache line dirty
            if (fill_mshr->type == RFO && cache_type == IS_L1D)
                fill_block.dirty = 1;
        }

        if(warmup_complete[fill_cpu] && (fill_mshr->cycle_enqueued != 0))
            total_miss_latency += current_core_cycle[fill_cpu] - fill_mshr->cycle_enqueued;

<<<<<<< HEAD
=======
        // update prefetcher
        if (cache_type == IS_L1I)
            l1i_prefetcher_cache_fill(fill_cpu, ((fill_mshr->ip)>>LOG2_BLOCK_SIZE)<<LOG2_BLOCK_SIZE, set, way, fill_mshr->type == PREFETCH, (evicting_l1i_v_addr>>LOG2_BLOCK_SIZE)<<LOG2_BLOCK_SIZE);
        if (cache_type == IS_L1D)
            l1d_prefetcher_cache_fill(fill_mshr->full_v_addr, fill_mshr->full_addr, set, way, fill_mshr->type == PREFETCH, evicting_address<<LOG2_BLOCK_SIZE, fill_mshr->pf_metadata);
        if  (cache_type == IS_L2C)
            fill_mshr->pf_metadata = l2c_prefetcher_cache_fill((fill_mshr->v_address)<<LOG2_BLOCK_SIZE, (fill_mshr->address)<<LOG2_BLOCK_SIZE, set, way, fill_mshr->type == PREFETCH, evicting_address<<LOG2_BLOCK_SIZE, fill_mshr->pf_metadata);
        if (cache_type == IS_LLC)
        {
            cpu = fill_cpu;
            fill_mshr->pf_metadata = llc_prefetcher_cache_fill((fill_mshr->v_address)<<LOG2_BLOCK_SIZE, (fill_mshr->address)<<LOG2_BLOCK_SIZE, set, way, fill_mshr->type == PREFETCH, evicting_address<<LOG2_BLOCK_SIZE, fill_mshr->pf_metadata);
            cpu = 0;
        }


        // update replacement policy
        update_replacement_state(fill_cpu, set, way, fill_mshr->full_addr, fill_mshr->ip, 0, fill_mshr->type, 0);

>>>>>>> e08f6f91
        // check fill level
        if (fill_mshr->fill_level < fill_level) {
            if(fill_level == FILL_L2)
            {
                if (fill_mshr->fill_l1i)
                    upper_level_icache[fill_cpu]->return_data(&(*fill_mshr));
                if (fill_mshr->fill_l1d)
                    upper_level_dcache[fill_cpu]->return_data(&(*fill_mshr));
            }
            else
            {
                if (fill_mshr->instruction)
                    upper_level_icache[fill_cpu]->return_data(&(*fill_mshr));
                if (fill_mshr->is_data)
                    upper_level_dcache[fill_cpu]->return_data(&(*fill_mshr));
            }
        }

        // update processed packets
        if (cache_type == IS_ITLB) {
            fill_mshr->instruction_pa = fill_block.data;
            if (PROCESSED.occupancy < PROCESSED.SIZE)
                PROCESSED.add_queue(&(*fill_mshr));
        }
        else if (cache_type == IS_DTLB) {
            fill_mshr->data_pa = fill_block.data;
            if (PROCESSED.occupancy < PROCESSED.SIZE)
                PROCESSED.add_queue(&(*fill_mshr));
        }
        else if (cache_type == IS_L1I) {
            if (PROCESSED.occupancy < PROCESSED.SIZE)
                PROCESSED.add_queue(&(*fill_mshr));
        }
        else if ((cache_type == IS_L1D) && (fill_mshr->type != PREFETCH)) {
            if (PROCESSED.occupancy < PROCESSED.SIZE)
                PROCESSED.add_queue(&(*fill_mshr));
        }

        // COLLECT STATS
        sim_miss[fill_cpu][fill_mshr->type]++;
        sim_access[fill_cpu][fill_mshr->type]++;

        PACKET empty;
        *fill_mshr = empty;

        writes_available_this_cycle--;
    }
}

void CACHE::handle_writeback()
{
    while (writes_available_this_cycle > 0)
    {
        PACKET &handle_pkt = WQ.entry[WQ.head];

        // handle the oldest entry
        if ((WQ.occupancy == 0) || (handle_pkt.cpu >= NUM_CPUS) || (handle_pkt.event_cycle > current_core_cycle[handle_pkt.cpu]))
            return;

        // access cache
        uint32_t set = get_set(handle_pkt.address);
        uint32_t way = get_way(handle_pkt.address, set);

        BLOCK &fill_block = block[set*NUM_WAY + way];

        if (way < NUM_WAY) // HIT
        {
            update_replacement_state(handle_pkt.cpu, set, way, fill_block.full_addr, handle_pkt.ip, 0, handle_pkt.type, 1);

            // COLLECT STATS
            sim_hit[handle_pkt.cpu][handle_pkt.type]++;
            sim_access[handle_pkt.cpu][handle_pkt.type]++;

            // mark dirty
            fill_block.dirty = 1;
        }
        else // MISS
        {
            DP ( if (warmup_complete[handle_pkt.cpu]) {
                    std::cout << "[" << NAME << "] " << __func__ << " type: " << +handle_pkt.type << " miss";
                    std::cout << " instr_id: " << handle_pkt.instr_id << " address: " << std::hex << handle_pkt.address;
                    std::cout << " full_addr: " << handle_pkt.full_addr << std::dec;
                    std::cout << " cycle: " << handle_pkt.event_cycle << std::endl; });

            if (cache_type == IS_L1D) { // RFO miss

                // check mshr
                auto mshr_entry = std::find_if(MSHR.begin(), MSHR.end(), eq_addr<PACKET>(handle_pkt.address));
                bool mshr_full = std::all_of(MSHR.begin(), MSHR.end(), is_valid<PACKET>());

                if (mshr_entry != MSHR.end()) // miss already inflight
                {
                    // update fill_level
                    mshr_entry->fill_level = std::min(mshr_entry->fill_level, handle_pkt.fill_level);
                    mshr_entry->fill_l1i |= handle_pkt.fill_l1i;
                    mshr_entry->fill_l1d |= handle_pkt.fill_l1d;

                    // update request
                    if (mshr_entry->type == PREFETCH) {
                        uint8_t  prior_returned = mshr_entry->returned;
                        uint64_t prior_event_cycle = mshr_entry->event_cycle;
                        *mshr_entry = handle_pkt;

                        // in case request is already returned, we should keep event_cycle and retunred variables
                        mshr_entry->returned = prior_returned;
                        mshr_entry->event_cycle = prior_event_cycle;
                    }

                    DP ( if (warmup_complete[handle_pkt.cpu]) {
                            std::cout << "[" << NAME << "] " << __func__ << " mshr merged";
                            std::cout << " instr_id: " << handle_pkt.instr_id << " prior_id: " << mshr_entry->instr_id;
                            std::cout << " address: " << std::hex << handle_pkt.address;
                            std::cout << " full_addr: " << handle_pkt.full_addr << std::dec;
                            std::cout << " cycle: " << handle_pkt.event_cycle << std::endl; });
                }
                else
                {
                    if (mshr_full) // not enough MSHR resource
                        return;

                    add_mshr(&handle_pkt);
                    lower_level->add_rq(&handle_pkt);
                }
            }
            else { // Writeback miss
                // find victim
                uint32_t set = get_set(handle_pkt.address);
                uint32_t way = find_victim(handle_pkt.cpu, handle_pkt.instr_id, set, &block.data()[set*NUM_WAY], handle_pkt.ip, handle_pkt.full_addr, handle_pkt.type);

                assert(way < NUM_WAY);

                // is this dirty?
                if (fill_block.dirty && lower_level != NULL)
                {
                    if (lower_level->get_occupancy(2, fill_block.address) == lower_level->get_size(2, fill_block.address)) {

                        // lower level WQ is full, cannot replace this victim
                        lower_level->increment_WQ_FULL(fill_block.address);

                        DP ( if (warmup_complete[handle_pkt.cpu]) {
                                std::cout << "[" << NAME << "] " << __func__ << " ceasing write. ";
                                std::cout << " Lower level wq is full!" << " fill_addr: " << std::hex << handle_pkt.address;
                                std::cout << " victim_addr: " << fill_block.tag << std::dec << std::endl; });
                        return;
                    }
                    else { 
                        PACKET writeback_packet;

                        writeback_packet.fill_level = fill_level << 1;
                        writeback_packet.cpu = handle_pkt.cpu;
                        writeback_packet.address = fill_block.address;
                        writeback_packet.full_addr = fill_block.full_addr;
                        writeback_packet.data = fill_block.data;
                        writeback_packet.instr_id = handle_pkt.instr_id;
                        writeback_packet.ip = 0;
                        writeback_packet.type = WRITEBACK;
                        writeback_packet.event_cycle = current_core_cycle[handle_pkt.cpu];

                        lower_level->add_wq(&writeback_packet);
                    }
                }

                // update prefetcher
                if (cache_type == IS_L2C)
                    handle_pkt.pf_metadata = l2c_prefetcher_cache_fill(handle_pkt.v_address << LOG2_BLOCK_SIZE, handle_pkt.address << LOG2_BLOCK_SIZE, set, way, 0, fill_block.address << LOG2_BLOCK_SIZE, handle_pkt.pf_metadata);
                else if (cache_type == IS_LLC)
                {
                    cpu = handle_pkt.cpu;
                    handle_pkt.pf_metadata = llc_prefetcher_cache_fill(handle_pkt.v_address << LOG2_BLOCK_SIZE, handle_pkt.address << LOG2_BLOCK_SIZE, set, way, 0, fill_block.address << LOG2_BLOCK_SIZE, handle_pkt.pf_metadata);
                    cpu = 0;
                }

                // update replacement policy
                update_replacement_state(handle_pkt.cpu, set, way, handle_pkt.full_addr, handle_pkt.ip, fill_block.full_addr, handle_pkt.type, 0);

                // COLLECT STATS
                sim_miss[handle_pkt.cpu][handle_pkt.type]++;
                sim_access[handle_pkt.cpu][handle_pkt.type]++;

                assert(cache_type != IS_ITLB);
                assert(cache_type != IS_DTLB);
                assert(cache_type != IS_STLB);

                if (fill_block.prefetch && !fill_block.used)
                    pf_useless++;

                auto lru = fill_block.lru; // preserve LRU state
                fill_block = handle_pkt; // Fill cache
                fill_block.lru = lru;

                // mark dirty
                fill_block.dirty = 1;

                // check fill level
                if (handle_pkt.fill_level < fill_level)
                {
                    if(fill_level == FILL_L2)
                    {
                        if (handle_pkt.fill_l1i)
                            upper_level_icache[handle_pkt.cpu]->return_data(&handle_pkt);
                        if (handle_pkt.fill_l1d)
                            upper_level_dcache[handle_pkt.cpu]->return_data(&handle_pkt);
                    }
                    else
                    {
                        if (handle_pkt.instruction)
                            upper_level_icache[handle_pkt.cpu]->return_data(&handle_pkt);
                        if (handle_pkt.is_data)
                            upper_level_dcache[handle_pkt.cpu]->return_data(&handle_pkt);
                    }
                }
            }
        }

        // remove this entry from WQ
        writes_available_this_cycle--;
        WQ.remove_queue(&handle_pkt);
    }
}

void CACHE::handle_read()
{
    while (reads_available_this_cycle > 0) {

        PACKET &handle_pkt = RQ.entry[RQ.head];

        // handle the oldest entry
        if ((RQ.occupancy == 0) || (handle_pkt.cpu >= NUM_CPUS) || (handle_pkt.event_cycle > current_core_cycle[handle_pkt.cpu]))
            return;

        uint32_t set = get_set(handle_pkt.address);
        uint32_t way = get_way(handle_pkt.address, set);

        if (way < NUM_WAY) // HIT
        {
            readlike_hit(set, way, handle_pkt);
        }
        else { // read miss

            DP ( if (warmup_complete[handle_pkt.cpu]) {
                    cout << "[" << NAME << "] " << __func__ << " read miss";
                    cout << " instr_id: " << handle_pkt.instr_id << " address: " << hex << handle_pkt.address;
                    cout << " full_addr: " << handle_pkt.full_addr << dec;
                    cout << " cycle: " << handle_pkt.event_cycle << endl; });

            // check mshr
            auto mshr_entry = std::find_if(MSHR.begin(), MSHR.end(), eq_addr<PACKET>(handle_pkt.address));
            bool mshr_full = std::all_of(MSHR.begin(), MSHR.end(), is_valid<PACKET>());

            if (mshr_entry != MSHR.end())
            {
                // mark merged consumer
                if (handle_pkt.type == RFO) {

                    if (handle_pkt.tlb_access) {
                        mshr_entry->sq_index_depend_on_me.insert (handle_pkt.sq_index);
                        mshr_entry->sq_index_depend_on_me.join (handle_pkt.sq_index_depend_on_me, SQ_SIZE);
                    }

                    mshr_entry->lq_index_depend_on_me.join (handle_pkt.lq_index_depend_on_me, LQ_SIZE);
                }
                else {
                    if (handle_pkt.instruction) {
                        mshr_entry->instruction = 1; // add as instruction type

                        DP (if (warmup_complete[mshr_entry->cpu]) {
                                cout << "[INSTR_MERGED] " << __func__ << " cpu: " << mshr_entry->cpu << " instr_id: " << mshr_entry->instr_id;
                                cout << " merged rob_index: " << handle_pkt.rob_index << " instr_id: " << handle_pkt.instr_id << endl; });
                    }
                    else
                    {
                        uint32_t lq_index = handle_pkt.lq_index;
                        mshr_entry->is_data = 1; // add as data type
                        mshr_entry->lq_index_depend_on_me.insert (lq_index);

                        DP (if (warmup_complete[handle_pkt.cpu]) {
                                cout << "[DATA_MERGED] " << __func__ << " cpu: " << handle_pkt.cpu << " instr_id: " << handle_pkt.instr_id;
                                cout << " merged rob_index: " << handle_pkt.rob_index << " instr_id: " << handle_pkt.instr_id << " lq_index: " << handle_pkt.lq_index << endl; });
                        mshr_entry->lq_index_depend_on_me.join (handle_pkt.lq_index_depend_on_me, LQ_SIZE);
                        mshr_entry->sq_index_depend_on_me.join (handle_pkt.sq_index_depend_on_me, SQ_SIZE);
                    }
                }

                // update fill_level
                mshr_entry->fill_level = std::min(mshr_entry->fill_level, handle_pkt.fill_level);
                mshr_entry->fill_l1i |= handle_pkt.fill_l1i;
                mshr_entry->fill_l1d |= handle_pkt.fill_l1d;

                // update request
                if (mshr_entry->type == PREFETCH) {
                    // in case request is already returned, we should keep event_cycle and retunred variables
                    handle_pkt.returned = mshr_entry->returned;
                    handle_pkt.event_cycle = mshr_entry->event_cycle;

                    *mshr_entry = handle_pkt;
                }

                DP ( if (warmup_complete[handle_pkt.cpu]) {
                        cout << "[" << NAME << "] " << __func__ << " mshr merged";
                        cout << " instr_id: " << handle_pkt.instr_id << " prior_id: " << mshr_entry->instr_id; 
                        cout << " address: " << hex << handle_pkt.address;
                        cout << " full_addr: " << handle_pkt.full_addr << dec;
                        cout << " cycle: " << handle_pkt.event_cycle << endl; });
            }
            else
            {
                if (mshr_full) // not enough MSHR resources
                    return;

                // add it to the next level's read queue
                if (lower_level)
                {
                    // check to make sure the lower level RQ has room for this read miss
                    if (cache_type == IS_LLC && lower_level->get_occupancy(1, handle_pkt.address) == lower_level->get_size(1, handle_pkt.address))
                        return;

                    add_mshr(&handle_pkt);
                    lower_level->add_rq(&handle_pkt);
                }
                else // This is the STLB
                {
                    // TODO: need to differentiate page table walk and actual swap
                    add_mshr(&handle_pkt);

                    // emulate page table walk
                    uint64_t pa = vmem.va_to_pa(handle_pkt.cpu, handle_pkt.full_addr);

                    handle_pkt.data = pa >> LOG2_PAGE_SIZE; 
                    handle_pkt.event_cycle = current_core_cycle[handle_pkt.cpu];
                    return_data(&handle_pkt);
                }
            }

            // update prefetcher on load instruction
            if (handle_pkt.type == LOAD) {
                if(cache_type == IS_L1I)
                    l1i_prefetcher_cache_operate(handle_pkt.cpu, handle_pkt.ip, 0, 0);
                if (cache_type == IS_L1D) 
                    l1d_prefetcher_operate(handle_pkt.full_v_addr, handle_pkt.full_addr, handle_pkt.ip, 0, handle_pkt.type);
                if (cache_type == IS_L2C)
                    l2c_prefetcher_operate(handle_pkt.v_address << LOG2_BLOCK_SIZE, handle_pkt.address << LOG2_BLOCK_SIZE, handle_pkt.ip, 0, handle_pkt.type, 0);
                if (cache_type == IS_LLC)
                {
                    cpu = handle_pkt.cpu;
                    llc_prefetcher_operate(handle_pkt.v_address << LOG2_BLOCK_SIZE, handle_pkt.address << LOG2_BLOCK_SIZE, handle_pkt.ip, 0, handle_pkt.type, 0);
                    cpu = 0;
                }
            }
        }

        // remove this entry from RQ
        RQ.remove_queue(&handle_pkt);
        reads_available_this_cycle--;
    }
}

void CACHE::handle_prefetch()
{
    while (reads_available_this_cycle > 0)
    {
        PACKET &handle_pkt = PQ.entry[PQ.head];

        // handle the oldest entry
        if ((PQ.occupancy == 0) || (handle_pkt.cpu >= NUM_CPUS) || (handle_pkt.event_cycle > current_core_cycle[handle_pkt.cpu]))
            return;

        uint32_t set = get_set(handle_pkt.address);
        uint32_t way = get_way(handle_pkt.address, set);

        if (way < NUM_WAY) // HIT
        {
            readlike_hit(set, way, handle_pkt);
        }
        else { // prefetch miss

            DP ( if (warmup_complete[handle_pkt.cpu]) {
                    std::cout << "[" << NAME << "] " << __func__ << " prefetch miss";
                    std::cout << " instr_id: " << handle_pkt.instr_id << " address: " << std::hex << handle_pkt.address;
                    std::cout << " full_addr: " << handle_pkt.full_addr << std::dec << " fill_level: " << handle_pkt.fill_level;
                    std::cout << " cycle: " << handle_pkt.event_cycle << std::endl; });

            // check mshr
            auto mshr_entry = std::find_if(MSHR.begin(), MSHR.end(), eq_addr<PACKET>(handle_pkt.address));
            bool mshr_full = std::all_of(MSHR.begin(), MSHR.end(), is_valid<PACKET>());

            if (mshr_entry != MSHR.end())
            {
                // no need to update request except fill_level
                mshr_entry->fill_level = std::min(mshr_entry->fill_level, handle_pkt.fill_level);
                mshr_entry->fill_l1i |= handle_pkt.fill_l1i;
                mshr_entry->fill_l1d |= handle_pkt.fill_l1d;

                DP ( if (warmup_complete[handle_pkt.cpu]) {
                        std::cout << "[" << NAME << "] " << __func__ << " mshr merged";
                        std::cout << " instr_id: " << handle_pkt.instr_id << " prior_id: " << mshr_entry->instr_id; 
                        std::cout << " address: " << std::hex << handle_pkt.address;
                        std::cout << " full_addr: " << handle_pkt.full_addr << std::dec << " fill_level: " << mshr_entry->fill_level;
                        std::cout << " cycle: " << mshr_entry->event_cycle << std::endl; });
            }
            else
            {
                if (mshr_full) // Not enough MSHR resource
                    return; // TODO should we allow prefetches anyway if they will not be filled to this level?

                assert(lower_level != NULL);

                // Check lower level queue occupancy
                // LLC prefetches are reads to DRAM
                if (cache_type == IS_LLC && (lower_level->get_occupancy(1, handle_pkt.address) == lower_level->get_size(1, handle_pkt.address)))
                    return;

                // Non-LLC prefetches are prefetch requests to lower level
                if (cache_type != IS_LLC && (lower_level->get_occupancy(3, handle_pkt.address) == lower_level->get_size(3, handle_pkt.address)))
                    return;

                // run prefetcher on prefetches from higher caches
                if(handle_pkt.pf_origin_level < fill_level)
                {
                    if (cache_type == IS_L1D)
                        l1d_prefetcher_operate(handle_pkt.full_v_addr, handle_pkt.full_addr, handle_pkt.ip, 0, PREFETCH);
                    if (cache_type == IS_L2C)
                        handle_pkt.pf_metadata = l2c_prefetcher_operate(handle_pkt.v_address << LOG2_BLOCK_SIZE, handle_pkt.address << LOG2_BLOCK_SIZE, handle_pkt.ip, 0, PREFETCH, handle_pkt.pf_metadata);
                    if (cache_type == IS_LLC)
                    {
                        cpu = handle_pkt.cpu;
                        handle_pkt.pf_metadata = llc_prefetcher_operate(handle_pkt.v_address << LOG2_BLOCK_SIZE, handle_pkt.address << LOG2_BLOCK_SIZE, handle_pkt.ip, 0, PREFETCH, handle_pkt.pf_metadata);
                        cpu = 0;
                    }
                }

                // add it to MSHRs if this prefetch miss will be filled to this cache level
                if (handle_pkt.fill_level <= fill_level)
                    add_mshr(&handle_pkt);

                if (cache_type == IS_LLC)
                    lower_level->add_rq(&handle_pkt); // add it to the DRAM RQ
                else
                    lower_level->add_pq(&handle_pkt); // add it to the lower level PQ
            }

            DP ( if (warmup_complete[handle_pkt.cpu]) {
                    std::cout << "[" << NAME << "] " << __func__ << " prefetch miss handled";
                    std::cout << " instr_id: " << handle_pkt.instr_id << " address: " << std::hex << handle_pkt.address;
                    std::cout << " full_addr: " << handle_pkt.full_addr << std::dec << " fill_level: " << handle_pkt.fill_level;
                    std::cout << " cycle: " << handle_pkt.event_cycle << std::endl; });
        }

        // remove this entry from PQ
        PQ.remove_queue(&handle_pkt);
        reads_available_this_cycle--;
    }
}

void CACHE::readlike_hit(std::size_t set, std::size_t way, PACKET &handle_pkt)
{
    BLOCK &hit_block = block[set*NUM_WAY + way];

    if (cache_type == IS_ITLB) {
        handle_pkt.instruction_pa = hit_block.data;
        if (PROCESSED.occupancy < PROCESSED.SIZE)
            PROCESSED.add_queue(&handle_pkt);
    }
    else if (cache_type == IS_DTLB) {
        handle_pkt.data_pa = hit_block.data;
        if (PROCESSED.occupancy < PROCESSED.SIZE)
            PROCESSED.add_queue(&handle_pkt);
    }
    else if (cache_type == IS_STLB)
        handle_pkt.data = hit_block.data;
    else if (cache_type == IS_L1I) {
        if (PROCESSED.occupancy < PROCESSED.SIZE)
            PROCESSED.add_queue(&handle_pkt);
    }
    else if ((cache_type == IS_L1D) && (handle_pkt.type != PREFETCH)) {
        if (PROCESSED.occupancy < PROCESSED.SIZE)
            PROCESSED.add_queue(&handle_pkt);
    }

    // update prefetcher on load instruction
    if (handle_pkt.type == LOAD || (handle_pkt.type == PREFETCH && handle_pkt.pf_origin_level < fill_level))
    {
        if(cache_type == IS_L1I)
            l1i_prefetcher_cache_operate(handle_pkt.cpu, handle_pkt.ip, 1, hit_block.prefetch);
        if (cache_type == IS_L1D)
            l1d_prefetcher_operate(handle_pkt.full_v_addr, handle_pkt.full_addr, handle_pkt.ip, 1, handle_pkt.type);
        else if (cache_type == IS_L2C)
            l2c_prefetcher_operate(handle_pkt.v_address << LOG2_BLOCK_SIZE, hit_block.address << LOG2_BLOCK_SIZE, handle_pkt.ip, 1, handle_pkt.type, 0);
        else if (cache_type == IS_LLC)
        {
            cpu = handle_pkt.cpu;
            llc_prefetcher_operate(handle_pkt.v_address << LOG2_BLOCK_SIZE, hit_block.address << LOG2_BLOCK_SIZE, handle_pkt.ip, 1, handle_pkt.type, 0);
            cpu = 0;
        }
    }

    // update replacement policy
    update_replacement_state(handle_pkt.cpu, set, way, hit_block.full_addr, handle_pkt.ip, 0, handle_pkt.type, 1);

    // COLLECT STATS
    sim_hit[handle_pkt.cpu][handle_pkt.type]++;
    sim_access[handle_pkt.cpu][handle_pkt.type]++;

    // check fill level
    if (handle_pkt.fill_level < fill_level)
    {
        if(fill_level == FILL_L2)
        {
            if (handle_pkt.fill_l1i)
                upper_level_icache[handle_pkt.cpu]->return_data(&handle_pkt);
            if (handle_pkt.fill_l1d)
                upper_level_dcache[handle_pkt.cpu]->return_data(&handle_pkt);
        }
        else
        {
            if (handle_pkt.instruction)
                upper_level_icache[handle_pkt.cpu]->return_data(&handle_pkt);
            if (handle_pkt.is_data)
                upper_level_dcache[handle_pkt.cpu]->return_data(&handle_pkt);
        }
    }

    // update prefetch stats and reset prefetch bit
    if (hit_block.prefetch) {
        pf_useful++;
        hit_block.prefetch = 0;
    }
    hit_block.used = 1;
}

void CACHE::operate()
{
    // perform all writes
    writes_available_this_cycle = MAX_WRITE;
    handle_fill();
    handle_writeback();

    // perform all reads
    reads_available_this_cycle = MAX_READ;
    handle_read();

    if(VAPQ.occupancy > 0)
      {
	va_translate_prefetches();
      }

    handle_prefetch();
}

uint32_t CACHE::get_set(uint64_t address)
{
    return (uint32_t) (address & ((1 << lg2(NUM_SET)) - 1)); 
}

uint32_t CACHE::get_way(uint64_t address, uint32_t set)
{
    auto begin = std::next(block.begin(), set*NUM_WAY);
    auto end   = std::next(begin, NUM_WAY);
    return std::distance(begin, std::find_if(begin, end, eq_addr<BLOCK>(address)));
}

int CACHE::invalidate_entry(uint64_t inval_addr)
{
    uint32_t set = get_set(inval_addr);
    uint32_t way = get_way(inval_addr, set);

    if (way < NUM_WAY)
        block[set*NUM_WAY + way].valid = 0;

    return way;
}

int CACHE::add_rq(PACKET *packet)
{
    // check for the latest wirtebacks in the write queue
    int wq_index = WQ.check_queue(packet);
    if (wq_index != -1) {
        
        // check fill level
        if (packet->fill_level < fill_level) {

            packet->data = WQ.entry[wq_index].data;

            if(fill_level == FILL_L2)
            {
                if (packet->fill_l1i)
                    upper_level_icache[packet->cpu]->return_data(packet);
                if (packet->fill_l1d)
                    upper_level_dcache[packet->cpu]->return_data(packet);
            }
            else
            {
                if (packet->instruction)
                    upper_level_icache[packet->cpu]->return_data(packet);
                if (packet->is_data)
                    upper_level_dcache[packet->cpu]->return_data(packet);
            }
        }

        assert(cache_type != IS_ITLB);
        assert(cache_type != IS_DTLB);
        assert(cache_type != IS_L1I);

        // update processed packets
        if ((cache_type == IS_L1D) && (packet->type != PREFETCH)) {
            if (PROCESSED.occupancy < PROCESSED.SIZE)
                PROCESSED.add_queue(packet);

            DP ( if (warmup_complete[packet->cpu]) {
            cout << "[" << NAME << "_RQ] " << __func__ << " instr_id: " << packet->instr_id << " found recent writebacks";
            cout << hex << " read: " << packet->address << " writeback: " << WQ.entry[wq_index].address << dec;
            cout << " index: " << MAX_READ << " rob_signal: " << packet->rob_signal << endl; });
        }

        WQ.FORWARD++;
        RQ.ACCESS++;

        return -1;
    }

    // check for duplicates in the read queue
    int index = RQ.check_queue(packet);
    if (index != -1) {
        
        if (packet->instruction) {
            RQ.entry[index].instruction = 1; // add as instruction type

            DP (if (warmup_complete[packet->cpu]) {
                    std::cout << "[INSTR_MERGED] " << __func__ << " cpu: " << packet->cpu << " instr_id: " << RQ.entry[index].instr_id;
                    std::cout << " merged rob_index: " << packet->rob_index << " instr_id: " << packet->instr_id << std::endl; });
        }
        else 
        {
            // mark merged consumer
            if (packet->type == RFO) {

                uint32_t sq_index = packet->sq_index;
                RQ.entry[index].sq_index_depend_on_me.insert (sq_index);
            }
            else {
                uint32_t lq_index = packet->lq_index; 
                RQ.entry[index].lq_index_depend_on_me.insert (lq_index);

                DP (if (warmup_complete[packet->cpu]) {
                cout << "[DATA_MERGED] " << __func__ << " cpu: " << packet->cpu << " instr_id: " << RQ.entry[index].instr_id;
                cout << " merged rob_index: " << packet->rob_index << " instr_id: " << packet->instr_id << " lq_index: " << packet->lq_index << endl; });
            }
            RQ.entry[index].is_data = 1; // add as data type
        }

        RQ.entry[index].fill_l1i |= packet->fill_l1i;
        RQ.entry[index].fill_l1d |= packet->fill_l1d;

        RQ.MERGED++;
        RQ.ACCESS++;

        return index; // merged index
    }

    // check occupancy
    if (RQ.occupancy == RQ_SIZE) {
        RQ.FULL++;

        return -2; // cannot handle this request
    }

    // if there is no duplicate, add it to RQ
    index = RQ.tail;

    assert(RQ.entry[index].address == 0);

    RQ.entry[index] = *packet;

    // ADD LATENCY
    if (RQ.entry[index].event_cycle < current_core_cycle[packet->cpu])
        RQ.entry[index].event_cycle = current_core_cycle[packet->cpu] + LATENCY;
    else
        RQ.entry[index].event_cycle += LATENCY;

    RQ.occupancy++;
    RQ.tail++;
    if (RQ.tail >= RQ.SIZE)
        RQ.tail = 0;

    DP ( if (warmup_complete[RQ.entry[index].cpu]) {
    cout << "[" << NAME << "_RQ] " <<  __func__ << " instr_id: " << RQ.entry[index].instr_id << " address: " << hex << RQ.entry[index].address;
    cout << " full_addr: " << RQ.entry[index].full_addr << dec;
    cout << " type: " << +RQ.entry[index].type << " head: " << RQ.head << " tail: " << RQ.tail << " occupancy: " << RQ.occupancy;
    cout << " event: " << RQ.entry[index].event_cycle << " current: " << current_core_cycle[RQ.entry[index].cpu] << endl; });

    if (packet->address == 0)
        assert(0);

    RQ.TO_CACHE++;
    RQ.ACCESS++;

    return -1;
}

int CACHE::add_wq(PACKET *packet)
{
    // check for duplicates in the write queue
    int index = WQ.check_queue(packet);
    if (index != -1) {

        WQ.MERGED++;
        WQ.ACCESS++;

        return index; // merged index
    }

    // sanity check
    if (WQ.occupancy >= WQ.SIZE)
        assert(0);

    // if there is no duplicate, add it to the write queue
    index = WQ.tail;
    if (WQ.entry[index].address != 0) {
        std::cerr << "[" << NAME << "_ERROR] " << __func__ << " is not empty index: " << index;
        std::cerr << " address: " << std::hex << WQ.entry[index].address;
        std::cerr << " full_addr: " << WQ.entry[index].full_addr << std::dec << std::endl;
        assert(0);
    }

    WQ.entry[index] = *packet;

    // ADD LATENCY
    if (WQ.entry[index].event_cycle < current_core_cycle[packet->cpu])
        WQ.entry[index].event_cycle = current_core_cycle[packet->cpu] + LATENCY;
    else
        WQ.entry[index].event_cycle += LATENCY;

    WQ.occupancy++;
    WQ.tail++;
    if (WQ.tail >= WQ.SIZE)
        WQ.tail = 0;

    DP (if (warmup_complete[WQ.entry[index].cpu]) {
    cout << "[" << NAME << "_WQ] " <<  __func__ << " instr_id: " << WQ.entry[index].instr_id << " address: " << hex << WQ.entry[index].address;
    cout << " full_addr: " << WQ.entry[index].full_addr << dec;
    cout << " head: " << WQ.head << " tail: " << WQ.tail << " occupancy: " << WQ.occupancy;
    cout << " data: " << hex << WQ.entry[index].data << dec;
    cout << " event: " << WQ.entry[index].event_cycle << " current: " << current_core_cycle[WQ.entry[index].cpu] << endl; });

    WQ.TO_CACHE++;
    WQ.ACCESS++;

    return -1;
}

int CACHE::prefetch_line(uint64_t ip, uint64_t base_addr, uint64_t pf_addr, int pf_fill_level, uint32_t prefetch_metadata)
{
    pf_requested++;

    if (PQ.occupancy < PQ.SIZE) {
        if ((base_addr>>LOG2_PAGE_SIZE) == (pf_addr>>LOG2_PAGE_SIZE)) {
            
            PACKET pf_packet;
            pf_packet.fill_level = pf_fill_level;
	    pf_packet.pf_origin_level = fill_level;
	    if(pf_fill_level == FILL_L1)
	      {
		pf_packet.fill_l1d = 1;
	      }
	    pf_packet.pf_metadata = prefetch_metadata;
            pf_packet.cpu = cpu;
            //pf_packet.data_index = LQ.entry[lq_index].data_index;
            //pf_packet.lq_index = lq_index;
            pf_packet.address = pf_addr >> LOG2_BLOCK_SIZE;
            pf_packet.full_addr = pf_addr;
            pf_packet.v_address = 0;
            pf_packet.full_v_addr = 0;
            //pf_packet.instr_id = LQ.entry[lq_index].instr_id;
            pf_packet.ip = ip;
            pf_packet.type = PREFETCH;
            pf_packet.event_cycle = current_core_cycle[cpu];

            // give a dummy 0 as the IP of a prefetch
            add_pq(&pf_packet);

            pf_issued++;

            return 1;
        }
    }

    return 0;
}

int CACHE::kpc_prefetch_line(uint64_t base_addr, uint64_t pf_addr, int pf_fill_level, int delta, int depth, int signature, int confidence, uint32_t prefetch_metadata)
{
    if (PQ.occupancy < PQ.SIZE) {
        if ((base_addr>>LOG2_PAGE_SIZE) == (pf_addr>>LOG2_PAGE_SIZE)) {
            
            PACKET pf_packet;
            pf_packet.fill_level = pf_fill_level;
	    pf_packet.pf_origin_level = fill_level;
	    if(pf_fill_level == FILL_L1)
              {
                pf_packet.fill_l1d = 1;
              }
	    pf_packet.pf_metadata = prefetch_metadata;
            pf_packet.cpu = cpu;
            //pf_packet.data_index = LQ.entry[lq_index].data_index;
            //pf_packet.lq_index = lq_index;
            pf_packet.address = pf_addr >> LOG2_BLOCK_SIZE;
            pf_packet.full_addr = pf_addr;
            pf_packet.v_address = 0;
            pf_packet.full_v_addr = 0;
            //pf_packet.instr_id = LQ.entry[lq_index].instr_id;
            pf_packet.ip = 0;
            pf_packet.type = PREFETCH;
            pf_packet.delta = delta;
            pf_packet.depth = depth;
            pf_packet.signature = signature;
            pf_packet.confidence = confidence;
            pf_packet.event_cycle = current_core_cycle[cpu];

            // give a dummy 0 as the IP of a prefetch
            add_pq(&pf_packet);

            pf_issued++;

            return 1;
        }
    }

    return 0;
}

int CACHE::va_prefetch_line(uint64_t ip, uint64_t pf_addr, int pf_fill_level, uint32_t prefetch_metadata)
{
  if(pf_addr == 0)
  {
      std::cerr << "va_prefetch_line() pf_addr cannot be 0! exiting" << std::endl;
      assert(0);
  }

  pf_requested++;
  if(VAPQ.occupancy < VAPQ.SIZE)
    {
      // generate new prefetch request packet
      PACKET pf_packet;
      pf_packet.fill_level = pf_fill_level;
      pf_packet.pf_origin_level = fill_level;
      if(pf_fill_level == FILL_L1)
	{
	  pf_packet.fill_l1d = 1;
	}
      pf_packet.pf_metadata = prefetch_metadata;
      pf_packet.cpu = cpu;
      pf_packet.v_address = pf_addr >> LOG2_BLOCK_SIZE;
      pf_packet.address = pf_addr >> LOG2_BLOCK_SIZE; // make address == v_address before translation just so we can use VAPQ's check_queue() function
	pf_packet.full_v_addr = pf_addr;
      pf_packet.full_addr = pf_addr;
      pf_packet.ip = ip;
      pf_packet.type = PREFETCH;
      pf_packet.event_cycle = 0;

      int vapq_index = VAPQ.check_queue(&pf_packet);
      if(vapq_index != -1)
	{
	  // there's already a VA prefetch to this cache line
	  return 1;
	}

      // add the packet to the virtual address space prefetching queue
      int index = VAPQ.tail;
      VAPQ.entry[index] = pf_packet;
      VAPQ.occupancy++;
      VAPQ.tail++;
      if (VAPQ.tail >= VAPQ.SIZE)
	{
	  VAPQ.tail = 0;
	}

      return 1;
    }

  return 0;
}

void CACHE::va_translate_prefetches()
{
  // move translated prefetches from the VAPQ to the regular PQ
  uint32_t vapq_index = VAPQ.head;
  if (PQ.occupancy < PQ.SIZE)
    {
      for(uint32_t i=0; i<VAPQ.SIZE; i++)
	{
	  // identify a VA prefetch that is fully translated
	  if((VAPQ.entry[vapq_index].address != 0) && (VAPQ.entry[vapq_index].address != VAPQ.entry[vapq_index].v_address))
	    {
	      // move the translated prefetch over to the regular PQ
	      add_pq(&VAPQ.entry[vapq_index]);

	      // remove the prefetch from the VAPQ
	      VAPQ.remove_queue(&VAPQ.entry[vapq_index]);

	      break;
	    }
	  vapq_index++;
	  if(vapq_index >= VAPQ.SIZE)
	    {
	      vapq_index = 0;
	    }
	}
    }

  // TEMPORARY SOLUTION: mark prefetches as translated after a fixed latency
  vapq_index = VAPQ.head;
  for(uint32_t i=0; i<VAPQ.SIZE; i++)
    {
      if((VAPQ.entry[vapq_index].address == VAPQ.entry[vapq_index].v_address) && (VAPQ.entry[vapq_index].event_cycle <= current_core_cycle[cpu]))
        {
	  VAPQ.entry[vapq_index].full_addr = vmem.va_to_pa(cpu, VAPQ.entry[vapq_index].full_v_addr);
	  VAPQ.entry[vapq_index].address = (VAPQ.entry[vapq_index].full_addr)>>LOG2_BLOCK_SIZE;
          break;
        }
      vapq_index++;
      if(vapq_index >= VAPQ.SIZE)
        {
          vapq_index = 0;
        }
    }

  // initiate translation of new items in VAPQ
  vapq_index = VAPQ.head;
  for(uint32_t i=0; i<VAPQ.SIZE; i++)
    {
      if((VAPQ.entry[vapq_index].address == VAPQ.entry[vapq_index].v_address) && (VAPQ.entry[vapq_index].event_cycle == 0))
	{
	  VAPQ.entry[vapq_index].event_cycle = current_core_cycle[cpu] + VA_PREFETCH_TRANSLATION_LATENCY;
	  break;
	}
      vapq_index++;
      if(vapq_index >= VAPQ.SIZE)
	{
	  vapq_index = 0;
	}
    }
}

int CACHE::add_pq(PACKET *packet)
{
    // check for the latest wirtebacks in the write queue
    int wq_index = WQ.check_queue(packet);
    if (wq_index != -1) {
        
        // check fill level
        if (packet->fill_level < fill_level) {

            packet->data = WQ.entry[wq_index].data;

            if(fill_level == FILL_L2)
            {
                if (packet->fill_l1i)
                    upper_level_icache[packet->cpu]->return_data(packet);
                if (packet->fill_l1d)
                    upper_level_dcache[packet->cpu]->return_data(packet);
            }
            else
            {
                if (packet->instruction)
                    upper_level_icache[packet->cpu]->return_data(packet);
                if (packet->is_data)
                    upper_level_dcache[packet->cpu]->return_data(packet);
            }
        }

        WQ.FORWARD++;
        PQ.ACCESS++;

        return -1;
    }

    // check for duplicates in the PQ
    int index = PQ.check_queue(packet);
    if (index != -1)
    {
        PQ.entry[index].fill_level   = std::min(PQ.entry[index].fill_level, packet->fill_level);
        PQ.entry[index].instruction |= packet->instruction;
        PQ.entry[index].is_data     |= packet->is_data;
        PQ.entry[index].fill_l1i    |= packet->fill_l1i;
        PQ.entry[index].fill_l1d    |= packet->fill_l1d;

        PQ.MERGED++;
        PQ.ACCESS++;

        return index; // merged index
    }

    // check occupancy
    if (PQ.occupancy == PQ_SIZE) {
        PQ.FULL++;

        DP ( if (warmup_complete[packet->cpu]) {
        cout << "[" << NAME << "] cannot process add_pq since it is full" << endl; });
        return -2; // cannot handle this request
    }

    // if there is no duplicate, add it to PQ
    index = PQ.tail;

    assert(PQ.entry[index].address == 0);

    PQ.entry[index] = *packet;

    // ADD LATENCY
    if (PQ.entry[index].event_cycle < current_core_cycle[packet->cpu])
        PQ.entry[index].event_cycle = current_core_cycle[packet->cpu] + LATENCY;
    else
        PQ.entry[index].event_cycle += LATENCY;

    PQ.occupancy++;
    PQ.tail++;
    if (PQ.tail >= PQ.SIZE)
        PQ.tail = 0;

    DP ( if (warmup_complete[PQ.entry[index].cpu]) {
    cout << "[" << NAME << "_PQ] " <<  __func__ << " instr_id: " << PQ.entry[index].instr_id << " address: " << hex << PQ.entry[index].address;
    cout << " full_addr: " << PQ.entry[index].full_addr << dec;
    cout << " type: " << +PQ.entry[index].type << " head: " << PQ.head << " tail: " << PQ.tail << " occupancy: " << PQ.occupancy;
    cout << " event: " << PQ.entry[index].event_cycle << " current: " << current_core_cycle[PQ.entry[index].cpu] << endl; });

    if (packet->address == 0)
        assert(0);

    PQ.TO_CACHE++;
    PQ.ACCESS++;

    return -1;
}

void CACHE::return_data(PACKET *packet)
{
    // check MSHR information
    auto mshr_entry = std::find_if(MSHR.begin(), MSHR.end(), eq_addr<PACKET>(packet->address));

    // sanity check
    if (mshr_entry == MSHR.end()) {
        std::cerr << "[" << NAME << "_MSHR] " << __func__ << " instr_id: " << packet->instr_id << " cannot find a matching entry!";
        std::cerr << " full_addr: " << std::hex << packet->full_addr;
        std::cerr << " address: " << packet->address << std::dec;
        std::cerr << " event: " << packet->event_cycle << " current: " << current_core_cycle[packet->cpu] << std::endl;
        assert(0);
    }

    // MSHR holds the most updated information about this request
    // no need to do memcpy
    mshr_entry->returned = COMPLETED;
    mshr_entry->data = packet->data;
    mshr_entry->pf_metadata = packet->pf_metadata;

    // ADD LATENCY
    if (mshr_entry->event_cycle < current_core_cycle[packet->cpu])
        mshr_entry->event_cycle = current_core_cycle[packet->cpu] + LATENCY;
    else
        mshr_entry->event_cycle += LATENCY;

    DP (if (warmup_complete[packet->cpu]) {
            std::cout << "[" << NAME << "_MSHR] " <<  __func__ << " instr_id: " << mshr_entry->instr_id;
            std::cout << " address: " << std::hex << mshr_entry->address << " full_addr: " << mshr_entry->full_addr;
            std::cout << " data: " << mshr_entry->data << std::dec;
            std::cout << " index: " << std::distance(MSHR.begin(), mshr_entry) << " occupancy: " << get_occupancy(0,0);
            std::cout << " event: " << mshr_entry->event_cycle << " current: " << current_core_cycle[packet->cpu] << std::endl; });
}

void CACHE::add_mshr(PACKET *packet)
{
    auto it = std::find_if_not(MSHR.begin(), MSHR.end(), is_valid<PACKET>());
    if (it != MSHR.end())
    {
        *it = *packet;
        it->returned = INFLIGHT;
        it->cycle_enqueued = current_core_cycle[packet->cpu];
    }
}

uint32_t CACHE::get_occupancy(uint8_t queue_type, uint64_t address)
{
    if (queue_type == 0)
        return std::count_if(MSHR.begin(), MSHR.end(), is_valid<PACKET>());
    else if (queue_type == 1)
        return RQ.occupancy;
    else if (queue_type == 2)
        return WQ.occupancy;
    else if (queue_type == 3)
        return PQ.occupancy;

    return 0;
}

uint32_t CACHE::get_size(uint8_t queue_type, uint64_t address)
{
    if (queue_type == 0)
        return MSHR_SIZE;
    else if (queue_type == 1)
        return RQ.SIZE;
    else if (queue_type == 2)
        return WQ.SIZE;
    else if (queue_type == 3)
        return PQ.SIZE;

    return 0;
}

void CACHE::increment_WQ_FULL(uint64_t address)
{
    WQ.FULL++;
}
<|MERGE_RESOLUTION|>--- conflicted
+++ resolved
@@ -57,14 +57,10 @@
         assert(!bypass);
 #endif
 
-<<<<<<< HEAD
         BLOCK &fill_block = block[set*NUM_WAY + way];
-        bool evicting_dirty = (lower_level != NULL) && fill_block.dirty;
-=======
-        bool evicting_dirty = bypass ? false : (lower_level != NULL) && block[set][way].dirty;
-        auto evicting_l1i_v_addr = bypass ? 0 : block[set][way].ip;
-	auto evicting_address = bypass ? 0 : block[set][way].address;
->>>>>>> e08f6f91
+        bool evicting_dirty = !bypass && (lower_level != NULL) && fill_block.dirty;
+        auto evicting_l1i_v_addr = bypass ? 0 : fill_block.ip;
+        auto evicting_address = bypass ? 0 : fill_block.address;
 
         // In the case where we would evict a dirty block, give up and stall if the lower-level WQ is full.
         if (!bypass && evicting_dirty && (lower_level->get_occupancy(2, fill_block.address) == lower_level->get_size(2, fill_block.address)))
@@ -98,23 +94,6 @@
                 lower_level->add_wq(&writeback_packet);
             }
 
-            // update prefetcher
-            if (cache_type == IS_L1I)
-                l1i_prefetcher_cache_fill(fill_cpu, fill_mshr->ip & ~(BLOCK_SIZE-1), set, way, fill_mshr->type == PREFETCH, fill_block.ip & ~(BLOCK_SIZE-1));
-            if (cache_type == IS_L1D)
-                l1d_prefetcher_cache_fill(fill_mshr->full_v_addr, fill_mshr->full_addr, set, way, fill_mshr->type == PREFETCH, fill_block.address << LOG2_BLOCK_SIZE, fill_mshr->pf_metadata);
-            if (cache_type == IS_L2C)
-                fill_mshr->pf_metadata = l2c_prefetcher_cache_fill(fill_mshr->v_address << LOG2_BLOCK_SIZE, fill_mshr->address << LOG2_BLOCK_SIZE, set, way, fill_mshr->type == PREFETCH, fill_block.address << LOG2_BLOCK_SIZE, fill_mshr->pf_metadata);
-            if (cache_type == IS_LLC)
-            {
-                cpu = fill_cpu;
-                fill_mshr->pf_metadata = llc_prefetcher_cache_fill(fill_mshr->v_address << LOG2_BLOCK_SIZE, fill_mshr->address << LOG2_BLOCK_SIZE, set, way, fill_mshr->type == PREFETCH, fill_block.address << LOG2_BLOCK_SIZE, fill_mshr->pf_metadata);
-                cpu = 0;
-            }
-
-            // update replacement policy
-            update_replacement_state(fill_cpu, set, way, fill_mshr->full_addr, fill_mshr->ip, 0, fill_mshr->type, 0);
-
             assert(cache_type != IS_ITLB || fill_mshr->data != 0);
             assert(cache_type != IS_DTLB || fill_mshr->data != 0);
             assert(cache_type != IS_STLB || fill_mshr->data != 0);
@@ -137,27 +116,23 @@
         if(warmup_complete[fill_cpu] && (fill_mshr->cycle_enqueued != 0))
             total_miss_latency += current_core_cycle[fill_cpu] - fill_mshr->cycle_enqueued;
 
-<<<<<<< HEAD
-=======
         // update prefetcher
         if (cache_type == IS_L1I)
-            l1i_prefetcher_cache_fill(fill_cpu, ((fill_mshr->ip)>>LOG2_BLOCK_SIZE)<<LOG2_BLOCK_SIZE, set, way, fill_mshr->type == PREFETCH, (evicting_l1i_v_addr>>LOG2_BLOCK_SIZE)<<LOG2_BLOCK_SIZE);
+            l1i_prefetcher_cache_fill(fill_cpu, fill_mshr->ip & ~(BLOCK_SIZE-1), set, way, fill_mshr->type == PREFETCH, evicting_l1i_v_addr & ~(BLOCK_SIZE-1));
         if (cache_type == IS_L1D)
-            l1d_prefetcher_cache_fill(fill_mshr->full_v_addr, fill_mshr->full_addr, set, way, fill_mshr->type == PREFETCH, evicting_address<<LOG2_BLOCK_SIZE, fill_mshr->pf_metadata);
+            l1d_prefetcher_cache_fill(fill_mshr->full_v_addr, fill_mshr->full_addr, set, way, fill_mshr->type == PREFETCH, evicting_address << LOG2_BLOCK_SIZE, fill_mshr->pf_metadata);
         if  (cache_type == IS_L2C)
-            fill_mshr->pf_metadata = l2c_prefetcher_cache_fill((fill_mshr->v_address)<<LOG2_BLOCK_SIZE, (fill_mshr->address)<<LOG2_BLOCK_SIZE, set, way, fill_mshr->type == PREFETCH, evicting_address<<LOG2_BLOCK_SIZE, fill_mshr->pf_metadata);
+            fill_mshr->pf_metadata = l2c_prefetcher_cache_fill(fill_mshr->v_address << LOG2_BLOCK_SIZE, fill_mshr->address << LOG2_BLOCK_SIZE, set, way, fill_mshr->type == PREFETCH, evicting_address << LOG2_BLOCK_SIZE, fill_mshr->pf_metadata);
         if (cache_type == IS_LLC)
         {
             cpu = fill_cpu;
-            fill_mshr->pf_metadata = llc_prefetcher_cache_fill((fill_mshr->v_address)<<LOG2_BLOCK_SIZE, (fill_mshr->address)<<LOG2_BLOCK_SIZE, set, way, fill_mshr->type == PREFETCH, evicting_address<<LOG2_BLOCK_SIZE, fill_mshr->pf_metadata);
+            fill_mshr->pf_metadata = llc_prefetcher_cache_fill(fill_mshr->v_address << LOG2_BLOCK_SIZE, fill_mshr->address << LOG2_BLOCK_SIZE, set, way, fill_mshr->type == PREFETCH, evicting_address << LOG2_BLOCK_SIZE, fill_mshr->pf_metadata);
             cpu = 0;
         }
-
 
         // update replacement policy
         update_replacement_state(fill_cpu, set, way, fill_mshr->full_addr, fill_mshr->ip, 0, fill_mshr->type, 0);
 
->>>>>>> e08f6f91
         // check fill level
         if (fill_mshr->fill_level < fill_level) {
             if(fill_level == FILL_L2)
