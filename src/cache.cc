/*
 *    Copyright 2023 The ChampSim Contributors
 *
 * Licensed under the Apache License, Version 2.0 (the "License");
 * you may not use this file except in compliance with the License.
 * You may obtain a copy of the License at
 *
 * http://www.apache.org/licenses/LICENSE-2.0
 *
 * Unless required by applicable law or agreed to in writing, software
 * distributed under the License is distributed on an "AS IS" BASIS,
 * WITHOUT WARRANTIES OR CONDITIONS OF ANY KIND, either express or implied.
 * See the License for the specific language governing permissions and
 * limitations under the License.
 */

#include "cache.h"

#include <algorithm>
#include <cassert>
#include <cmath>
#include <iomanip>
#include <numeric>
#include <fmt/core.h>

#include "bandwidth.h"
#include "champsim.h"
#include "chrono.h"
#include "deadlock.h"
#include "instruction.h"
#include "util/algorithm.h"
#include "util/bits.h"
#include "util/span.h"

CACHE::tag_lookup_type::tag_lookup_type(const request_type& req, bool local_pref, bool skip)
    : address(req.address), v_address(req.v_address), data(req.data), ip(req.ip), instr_id(req.instr_id), pf_metadata(req.pf_metadata), cpu(req.cpu),
      type(req.type), prefetch_from_this(local_pref), skip_fill(skip), is_translated(req.is_translated), instr_depend_on_me(req.instr_depend_on_me)
{
}

CACHE::mshr_type::mshr_type(const tag_lookup_type& req, champsim::chrono::clock::time_point _time_enqueued)
    : address(req.address), v_address(req.v_address), ip(req.ip), instr_id(req.instr_id), cpu(req.cpu), type(req.type),
      prefetch_from_this(req.prefetch_from_this), time_enqueued(_time_enqueued), instr_depend_on_me(req.instr_depend_on_me), to_return(req.to_return)
{
}

CACHE::mshr_type CACHE::mshr_type::merge(mshr_type predecessor, mshr_type successor)
{
  std::vector<uint64_t> merged_instr{};
  std::vector<std::deque<response_type>*> merged_return{};

  std::set_union(std::begin(predecessor.instr_depend_on_me), std::end(predecessor.instr_depend_on_me), std::begin(successor.instr_depend_on_me),
                 std::end(successor.instr_depend_on_me), std::back_inserter(merged_instr));
  std::set_union(std::begin(predecessor.to_return), std::end(predecessor.to_return), std::begin(successor.to_return), std::end(successor.to_return),
                 std::back_inserter(merged_return));

  mshr_type retval{(successor.type == access_type::PREFETCH) ? predecessor : successor};
  retval.instr_depend_on_me = merged_instr;
  retval.to_return = merged_return;
  retval.data_promise = predecessor.data_promise;

  if constexpr (champsim::debug_print) {
    if (successor.type == access_type::PREFETCH) {
<<<<<<< HEAD
      fmt::print("[MSHR] {} address {:#x} type: {} into address {:#x} type: {}\n", __func__, successor.address, access_type_names.at(champsim::to_underlying(successor.type)), predecessor.address, access_type_names.at(champsim::to_underlying(successor.type)));
    } else {
      fmt::print("[MSHR] {} address {:#x} type: {} into address {:#x} type: {}\n", __func__, predecessor.address, access_type_names.at(champsim::to_underlying(predecessor.type)), successor.address, access_type_names.at(champsim::to_underlying(successor.type)));
=======
      fmt::print("[MSHR] {} address {} type: {} into address {} type: {}\n", __func__, successor.address,
                 access_type_names.at(champsim::to_underlying(successor.type)), predecessor.address,
                 access_type_names.at(champsim::to_underlying(successor.type)));
    } else {
      fmt::print("[MSHR] {} address {} type: {} into address {} type: {}\n", __func__, predecessor.address,
                 access_type_names.at(champsim::to_underlying(predecessor.type)), successor.address,
                 access_type_names.at(champsim::to_underlying(successor.type)));
>>>>>>> 6a87cda6
    }
  }

  return retval;
}

auto CACHE::fill_block(mshr_type mshr, uint32_t metadata) -> BLOCK
{
  CACHE::BLOCK to_fill;
  to_fill.valid = true;
  to_fill.prefetch = mshr.prefetch_from_this;
  to_fill.dirty = (mshr.type == access_type::WRITE);
  to_fill.address = mshr.address;
  to_fill.v_address = mshr.v_address;
  to_fill.data = mshr.data_promise->data;
  to_fill.pf_metadata = metadata;

  return to_fill;
}

auto CACHE::matches_address(champsim::address addr) const
{
  return [match = addr.slice_upper(OFFSET_BITS), shamt = OFFSET_BITS](const auto& entry) {
    return entry.address.slice_upper(shamt) == match;
  };
}

template <typename T>
champsim::address CACHE::module_address(const T& element) const
{
  auto address = virtual_prefetch ? element.v_address : element.address;
  return champsim::address{address.slice_upper(match_offset_bits ? champsim::data::bits{} : OFFSET_BITS)};
}

bool CACHE::handle_fill(const mshr_type& fill_mshr)
{
  cpu = fill_mshr.cpu;

  // find victim
  auto [set_begin, set_end] = get_set_span(fill_mshr.address);
  auto way = std::find_if_not(set_begin, set_end, [](auto x) { return x.valid; });
  if (way == set_end) {
    way = std::next(set_begin, impl_find_victim(fill_mshr.cpu, fill_mshr.instr_id, get_set_index(fill_mshr.address), &*set_begin, fill_mshr.ip,
                                                fill_mshr.address, fill_mshr.type));
  }
  assert(set_begin <= way);
  assert(way <= set_end);
  assert(way != set_end || fill_mshr.type != access_type::WRITE); // Writes may not bypass
  const auto way_idx = std::distance(set_begin, way);             // cast protected by earlier assertion

  if constexpr (champsim::debug_print) {
    fmt::print("[{}] {} instr_id: {} address: {} v_address: {} set: {} way: {} type: {} prefetch_metadata: {} cycle_enqueued: {} cycle: {}\n", NAME, __func__,
               fill_mshr.instr_id, fill_mshr.address, fill_mshr.v_address, get_set_index(fill_mshr.address), way_idx,
               access_type_names.at(champsim::to_underlying(fill_mshr.type)), fill_mshr.data_promise->pf_metadata,
               (fill_mshr.time_enqueued.time_since_epoch()) / clock_period, (current_time.time_since_epoch()) / clock_period);
  }

  if (way != set_end && way->valid && way->dirty) {
    request_type writeback_packet;

    writeback_packet.cpu = fill_mshr.cpu;
    writeback_packet.address = way->address;
    writeback_packet.data = way->data;
    writeback_packet.instr_id = fill_mshr.instr_id;
    writeback_packet.ip = champsim::address{};
    writeback_packet.type = access_type::WRITE;
    writeback_packet.pf_metadata = way->pf_metadata;
    writeback_packet.response_requested = false;

    if constexpr (champsim::debug_print) {
      fmt::print("[{}] {} evict address: {:#x} v_address: {:#x} prefetch_metadata: {}\n", NAME, __func__, writeback_packet.address, writeback_packet.v_address,
                 fill_mshr.data_promise->pf_metadata);
    }

    auto success = lower_level->add_wq(writeback_packet);
    if (!success) {
      return false;
    }
  }

  champsim::address evicting_address{};
  if (way != set_end && way->valid) {
    evicting_address = module_address(*way);
  }

  auto metadata_thru = impl_prefetcher_cache_fill(module_address(fill_mshr), get_set_index(fill_mshr.address), way_idx,
                                                  (fill_mshr.type == access_type::PREFETCH), evicting_address, fill_mshr.data_promise->pf_metadata);
  impl_update_replacement_state(fill_mshr.cpu, get_set_index(fill_mshr.address), way_idx, module_address(fill_mshr), fill_mshr.ip, evicting_address,
                                fill_mshr.type, false);

  if (way != set_end) {
    if (way->valid && way->prefetch) {
      ++sim_stats.pf_useless;
    }

    if (fill_mshr.type == access_type::PREFETCH) {
      ++sim_stats.pf_fill;
    }

    *way = fill_block(fill_mshr, metadata_thru);
  }

  // COLLECT STATS
  sim_stats.total_miss_latency_cycles += (current_time - (fill_mshr.time_enqueued + clock_period)) / clock_period;

  response_type response{fill_mshr.address, fill_mshr.v_address, fill_mshr.data_promise->data, metadata_thru, fill_mshr.instr_depend_on_me};
  for (auto* ret : fill_mshr.to_return) {
    ret->push_back(response);
  }

  return true;
}

bool CACHE::try_hit(const tag_lookup_type& handle_pkt)
{
  cpu = handle_pkt.cpu;

  // access cache
  auto [set_begin, set_end] = get_set_span(handle_pkt.address);
  auto way = std::find_if(set_begin, set_end, [matcher = matches_address(handle_pkt.address)](const auto& x) { return x.valid && matcher(x); });
  const auto hit = (way != set_end);
  const auto useful_prefetch = (hit && way->prefetch && !handle_pkt.prefetch_from_this);

  if constexpr (champsim::debug_print) {
    fmt::print("[{}] {} instr_id: {} address: {} v_address: {} data: {} set: {} way: {} ({}) type: {} cycle: {}\n", NAME, __func__, handle_pkt.instr_id,
               handle_pkt.address, handle_pkt.v_address, handle_pkt.data, get_set_index(handle_pkt.address), std::distance(set_begin, way),
               hit ? "HIT" : "MISS", access_type_names.at(champsim::to_underlying(handle_pkt.type)), current_time.time_since_epoch() / clock_period);
  }

  auto metadata_thru = handle_pkt.pf_metadata;
  if (should_activate_prefetcher(handle_pkt)) {
    metadata_thru = impl_prefetcher_cache_operate(module_address(handle_pkt), handle_pkt.ip, hit, useful_prefetch, handle_pkt.type, metadata_thru);
  }

  if (hit) {
    sim_stats.hits.increment(std::pair{handle_pkt.type, handle_pkt.cpu});

    // update replacement policy
    const auto way_idx = std::distance(set_begin, way);
    impl_update_replacement_state(handle_pkt.cpu, get_set_index(handle_pkt.address), way_idx, module_address(*way), handle_pkt.ip, champsim::address{},
                                  handle_pkt.type, true);

    response_type response{handle_pkt.address, handle_pkt.v_address, way->data, metadata_thru, handle_pkt.instr_depend_on_me};
    for (auto* ret : handle_pkt.to_return) {
      ret->push_back(response);
    }

    way->dirty |= (handle_pkt.type == access_type::WRITE);

    // update prefetch stats and reset prefetch bit
    if (useful_prefetch) {
      ++sim_stats.pf_useful;
      way->prefetch = false;
    }
  }

  return hit;
}

auto CACHE::mshr_and_forward_packet(const tag_lookup_type& handle_pkt) -> std::pair<mshr_type, request_type>
{
  mshr_type to_allocate{handle_pkt, current_time};

  request_type fwd_pkt;

  fwd_pkt.asid[0] = handle_pkt.asid[0];
  fwd_pkt.asid[1] = handle_pkt.asid[1];
  fwd_pkt.type = (handle_pkt.type == access_type::WRITE) ? access_type::RFO : handle_pkt.type;
  fwd_pkt.pf_metadata = handle_pkt.pf_metadata;
  fwd_pkt.cpu = handle_pkt.cpu;

  fwd_pkt.address = handle_pkt.address;
  fwd_pkt.v_address = handle_pkt.v_address;
  fwd_pkt.data = handle_pkt.data;
  fwd_pkt.instr_id = handle_pkt.instr_id;
  fwd_pkt.ip = handle_pkt.ip;

  fwd_pkt.instr_depend_on_me = handle_pkt.instr_depend_on_me;
  fwd_pkt.response_requested = (!handle_pkt.prefetch_from_this || !handle_pkt.skip_fill);

  return std::pair{std::move(to_allocate), std::move(fwd_pkt)};
}

bool CACHE::handle_miss(const tag_lookup_type& handle_pkt)
{
  if constexpr (champsim::debug_print) {
    fmt::print("[{}] {} instr_id: {} address: {} v_address: {} type: {} local_prefetch: {} cycle: {}\n", NAME, __func__, handle_pkt.instr_id,
               handle_pkt.address, handle_pkt.v_address, access_type_names.at(champsim::to_underlying(handle_pkt.type)), handle_pkt.prefetch_from_this,
               current_time.time_since_epoch() / clock_period);
  }

  mshr_type to_allocate{handle_pkt, current_time};

  cpu = handle_pkt.cpu;

  auto mshr_pkt = mshr_and_forward_packet(handle_pkt);

  // check mshr
  auto mshr_entry = std::find_if(std::begin(MSHR), std::end(MSHR), matches_address(handle_pkt.address));
  bool mshr_full = (MSHR.size() == MSHR_SIZE);

  if (mshr_entry != MSHR.end()) // miss already inflight
  {
    if (mshr_entry->type == access_type::PREFETCH && handle_pkt.type != access_type::PREFETCH) {
      // Mark the prefetch as useful
      if (mshr_entry->prefetch_from_this) {
        ++sim_stats.pf_useful;
      }
    }

    *mshr_entry = mshr_type::merge(*mshr_entry, to_allocate);
  } else {
    if (mshr_full) { // not enough MSHR resource
      return false;  // TODO should we allow prefetches anyway if they will not be filled to this level?
    }

    const bool send_to_rq = (prefetch_as_load || handle_pkt.type != access_type::PREFETCH);
    bool success = send_to_rq ? lower_level->add_rq(mshr_pkt.second) : lower_level->add_pq(mshr_pkt.second);

    if (!success) {
      return false;
    }

    // Allocate an MSHR
    if (mshr_pkt.second.response_requested) {
      MSHR.emplace_back(std::move(mshr_pkt.first));
    }
  }

  sim_stats.misses.increment(std::pair{handle_pkt.type, handle_pkt.cpu});

  return true;
}

bool CACHE::handle_write(const tag_lookup_type& handle_pkt)
{
  if constexpr (champsim::debug_print) {
    fmt::print("[{}] {} instr_id: {} address: {} v_address: {} type: {} local_prefetch: {} cycle: {}\n", NAME, __func__, handle_pkt.instr_id,
               handle_pkt.address, handle_pkt.v_address, access_type_names.at(champsim::to_underlying(handle_pkt.type)), handle_pkt.prefetch_from_this,
               current_time.time_since_epoch() / clock_period);
  }

  mshr_type to_allocate{handle_pkt, current_time};
  to_allocate.data_promise.ready_at(current_time + (warmup ? champsim::chrono::clock::duration{} : FILL_LATENCY));
  inflight_writes.push_back(to_allocate);

  sim_stats.misses.increment(std::pair{handle_pkt.type, handle_pkt.cpu});

  return true;
}

template <bool UpdateRequest>
auto CACHE::initiate_tag_check(champsim::channel* ul)
{
  return [time = current_time + (warmup ? champsim::chrono::clock::duration{} : HIT_LATENCY), ul](const auto& entry) {
    CACHE::tag_lookup_type retval{entry};
    retval.event_cycle = time;

    if constexpr (UpdateRequest) {
      if (entry.response_requested) {
        retval.to_return = {&ul->returned};
      }
    } else {
      (void)ul; // supress warning about ul being unused
    }

    if constexpr (champsim::debug_print) {
<<<<<<< HEAD
      fmt::print("[TAG] initiate_tag_check instr_id: {} address: {:#x} v_address: {:#x} type: {} response_requested: {} event: {}\n", retval.instr_id, retval.address,
                 retval.v_address, access_type_names.at(champsim::to_underlying(retval.type)), !std::empty(retval.to_return), retval.event_cycle);
=======
      fmt::print("[TAG] initiate_tag_check instr_id: {} address: {} v_address: {} type: {} response_requested: {}\n", retval.instr_id, retval.address,
                 retval.v_address, access_type_names.at(champsim::to_underlying(retval.type)), !std::empty(retval.to_return));
>>>>>>> 6a87cda6
    }

    return retval;
  };
}

long CACHE::operate()
{
  long progress{0};

  auto is_ready = [time = current_time](const auto& entry) {
    return entry.event_cycle <= time;
  };
  auto is_translated = [](const auto& entry) {
    return entry.is_translated;
  };

  for (auto* ul : upper_levels) {
    ul->check_collision();
  }

  // Finish returns
  std::for_each(std::cbegin(lower_level->returned), std::cend(lower_level->returned), [this](const auto& pkt) { this->finish_packet(pkt); });
  progress += std::distance(std::cbegin(lower_level->returned), std::cend(lower_level->returned));
  lower_level->returned.clear();

  // Finish translations
  if (lower_translate != nullptr) {
    std::for_each(std::cbegin(lower_translate->returned), std::cend(lower_translate->returned), [this](const auto& pkt) { this->finish_translation(pkt); });
    progress += std::distance(std::cbegin(lower_translate->returned), std::cend(lower_translate->returned));
    lower_translate->returned.clear();
  }

  // Perform fills
  champsim::bandwidth fill_bw{MAX_FILL};
  for (auto q : {std::ref(MSHR), std::ref(inflight_writes)}) {
    auto [fill_begin, fill_end] = champsim::get_span_p(std::cbegin(q.get()), std::cend(q.get()), fill_bw,
                                                       [time = current_time](const auto& x) { return x.data_promise.is_ready_at(time); });
    auto complete_end = std::find_if_not(fill_begin, fill_end, [this](const auto& x) { return this->handle_fill(x); });
    fill_bw.consume(std::distance(fill_begin, complete_end));
    q.get().erase(fill_begin, complete_end);
  }

  // Initiate tag checks
  const champsim::bandwidth::maximum_type bandwidth_from_tag_checks{champsim::to_underlying(MAX_TAG) * (long)(HIT_LATENCY / clock_period)
                                                                    - (long)std::size(inflight_tag_check)};
  champsim::bandwidth initiate_tag_bw{std::clamp(bandwidth_from_tag_checks, champsim::bandwidth::maximum_type{0}, MAX_TAG)};
  auto can_translate = [avail = (std::size(translation_stash) < static_cast<std::size_t>(MSHR_SIZE))](const auto& entry) {
    return avail || entry.is_translated;
  };
  auto stash_bandwidth_consumed =
      champsim::transform_while_n(translation_stash, std::back_inserter(inflight_tag_check), initiate_tag_bw, is_translated, initiate_tag_check<false>());
  initiate_tag_bw.consume(stash_bandwidth_consumed);
  std::vector<long long> channels_bandwidth_consumed{};
  for (auto* ul : upper_levels) {
    for (auto q : {std::ref(ul->WQ), std::ref(ul->RQ), std::ref(ul->PQ)}) {
      auto bandwidth_consumed =
          champsim::transform_while_n(q.get(), std::back_inserter(inflight_tag_check), initiate_tag_bw, can_translate, initiate_tag_check<true>(ul));
      channels_bandwidth_consumed.push_back(bandwidth_consumed);
      initiate_tag_bw.consume(bandwidth_consumed);
    }
  }
  auto pq_bandwidth_consumed =
      champsim::transform_while_n(internal_PQ, std::back_inserter(inflight_tag_check), initiate_tag_bw, can_translate, initiate_tag_check<false>());
  initiate_tag_bw.consume(pq_bandwidth_consumed);

  // Issue translations
  std::for_each(std::begin(inflight_tag_check), std::end(inflight_tag_check), [this](auto& x) { this->issue_translation(x); });
  std::for_each(std::begin(translation_stash), std::end(translation_stash), [this](auto& x) { this->issue_translation(x); });

  // Find entries that would be ready except that they have not finished translation, move them to the stash
  auto [last_not_missed, stash_end] = champsim::extract_if(std::begin(inflight_tag_check), std::end(inflight_tag_check), std::back_inserter(translation_stash),
                                                           [is_ready, is_translated](const auto& x) { return is_ready(x) && !is_translated(x); });
  progress += std::distance(last_not_missed, std::end(inflight_tag_check));
  inflight_tag_check.erase(last_not_missed, std::end(inflight_tag_check));

  // Perform tag checks
  auto do_handle_miss = [this](const auto& pkt) {
    if (pkt.type == access_type::WRITE && !this->match_offset_bits) {
      return this->handle_write(pkt); // Treat writes (that is, writebacks) like fills
    }
    return this->handle_miss(pkt); // Treat writes (that is, stores) like reads
  };
  champsim::bandwidth tag_check_bw{MAX_TAG};
  auto [tag_check_ready_begin, tag_check_ready_end] =
      champsim::get_span_p(std::begin(inflight_tag_check), std::end(inflight_tag_check), tag_check_bw,
                           [is_ready, is_translated](const auto& pkt) { return is_ready(pkt) && is_translated(pkt); });
  auto hits_end = std::stable_partition(tag_check_ready_begin, tag_check_ready_end, [this](const auto& pkt) { return this->try_hit(pkt); });
  auto finish_tag_check_end = std::stable_partition(hits_end, tag_check_ready_end, do_handle_miss);
  tag_check_bw.consume(std::distance(tag_check_ready_begin, finish_tag_check_end));
  inflight_tag_check.erase(tag_check_ready_begin, finish_tag_check_end);

  impl_prefetcher_cycle_operate();

  if constexpr (champsim::debug_print) {
    fmt::print("[{}] {} cycle completed: {} tags checked: {} remaining: {} stash consumed: {} remaining: {} channel consumed: {} pq consumed {} unused consume "
               "bw {}\n",
               NAME, __func__, current_time.time_since_epoch() / clock_period, tag_check_bw.amount_consumed(), std::size(inflight_tag_check),
               stash_bandwidth_consumed, std::size(translation_stash), channels_bandwidth_consumed, pq_bandwidth_consumed, initiate_tag_bw.amount_remaining());
  }

  return progress + fill_bw.amount_consumed() + initiate_tag_bw.amount_consumed() + tag_check_bw.amount_consumed();
}

// LCOV_EXCL_START exclude deprecated function
uint64_t CACHE::get_set(uint64_t address) const { return static_cast<uint64_t>(get_set_index(champsim::address{address})); }
// LCOV_EXCL_STOP

long CACHE::get_set_index(champsim::address address) const { return address.slice(champsim::dynamic_extent{OFFSET_BITS, champsim::lg2(NUM_SET)}).to<long>(); }

template <typename It>
std::pair<It, It> get_span(It anchor, typename std::iterator_traits<It>::difference_type set_idx, typename std::iterator_traits<It>::difference_type num_way)
{
  auto begin = std::next(anchor, set_idx * num_way);
  return {std::move(begin), std::next(begin, num_way)};
}

auto CACHE::get_set_span(champsim::address address) -> std::pair<set_type::iterator, set_type::iterator>
{
  const auto set_idx = get_set_index(address);
  assert(set_idx < NUM_SET);
  return get_span(std::begin(block), static_cast<set_type::difference_type>(set_idx), NUM_WAY); // safe cast because of prior assert
}

auto CACHE::get_set_span(champsim::address address) const -> std::pair<set_type::const_iterator, set_type::const_iterator>
{
  const auto set_idx = get_set_index(address);
  assert(set_idx < NUM_SET);
  return get_span(std::cbegin(block), static_cast<set_type::difference_type>(set_idx), NUM_WAY); // safe cast because of prior assert
}

// LCOV_EXCL_START exclude deprecated function
uint64_t CACHE::get_way(uint64_t address, uint64_t /*unused set index*/) const
{
  champsim::address intern_addr{address};
  auto [begin, end] = get_set_span(intern_addr);
  return static_cast<uint64_t>(std::distance(begin, std::find_if(begin, end, matches_address(champsim::address{address}))));
}
// LCOV_EXCL_STOP

long CACHE::invalidate_entry(champsim::address inval_addr)
{
  auto [begin, end] = get_set_span(inval_addr);
  auto inv_way = std::find_if(begin, end, matches_address(inval_addr));

  if (inv_way != end) {
    inv_way->valid = false;
  }

  return std::distance(begin, inv_way);
}

bool CACHE::prefetch_line(champsim::address pf_addr, bool fill_this_level, uint32_t prefetch_metadata)
{
  ++sim_stats.pf_requested;

  if (std::size(internal_PQ) >= PQ_SIZE) {
    return false;
  }

  request_type pf_packet;
  pf_packet.type = access_type::PREFETCH;
  pf_packet.pf_metadata = prefetch_metadata;
  pf_packet.cpu = cpu;
  pf_packet.address = pf_addr;
  pf_packet.v_address = virtual_prefetch ? pf_addr : champsim::address{};
  pf_packet.is_translated = !virtual_prefetch;

  internal_PQ.emplace_back(pf_packet, true, !fill_this_level);
  ++sim_stats.pf_issued;

  return true;
}

// LCOV_EXCL_START exclude deprecated function
bool CACHE::prefetch_line(uint64_t pf_addr, bool fill_this_level, uint32_t prefetch_metadata)
{
  return prefetch_line(champsim::address{pf_addr}, fill_this_level, prefetch_metadata);
}

bool CACHE::prefetch_line(uint64_t /*deprecated*/, uint64_t /*deprecated*/, uint64_t pf_addr, bool fill_this_level, uint32_t prefetch_metadata)
{
  return prefetch_line(champsim::address{pf_addr}, fill_this_level, prefetch_metadata);
}
// LCOV_EXCL_STOP

void CACHE::finish_packet(const response_type& packet)
{
  // check MSHR information
  auto mshr_entry = std::find_if(std::begin(MSHR), std::end(MSHR), matches_address(packet.address));
  auto first_unreturned = std::find_if(MSHR.begin(), MSHR.end(), [](auto x) { return x.data_promise.has_unknown_readiness(); });

  // sanity check
  if (mshr_entry == MSHR.end()) {
    fmt::print(stderr, "[{}_MSHR] {} cannot find a matching entry! address: {} v_address: {}\n", NAME, __func__, packet.address, packet.v_address);
    assert(0);
  }

  // MSHR holds the most updated information about this request
  mshr_type::returned_value finished_value{packet.data, packet.pf_metadata};
  mshr_entry->data_promise = champsim::waitable{finished_value, current_time + (warmup ? champsim::chrono::clock::duration{} : FILL_LATENCY)};
  if constexpr (champsim::debug_print) {
    fmt::print("[{}_MSHR] finish_packet instr_id: {} address: {} data: {} type: {} current: {}\n", this->NAME, mshr_entry->instr_id, mshr_entry->address,
               mshr_entry->data_promise->data, access_type_names.at(champsim::to_underlying(mshr_entry->type)), current_time.time_since_epoch() / clock_period);
  }

  // Order this entry after previously-returned entries, but before non-returned
  // entries
  std::iter_swap(mshr_entry, first_unreturned);
}

void CACHE::finish_translation(const response_type& packet)
{
  auto matches_vpage = [page_num = champsim::page_number{packet.v_address}](const auto& entry) {
    return (champsim::page_number{entry.v_address} == page_num) && !entry.is_translated;
  };
  auto mark_translated = [p_page = champsim::page_number{packet.data}, this](auto& entry) {
    auto old_address = entry.address;
    entry.address = champsim::address{champsim::splice(p_page, champsim::page_offset{entry.v_address})}; // translated address
    entry.is_translated = true;                                                                          // This entry is now translated

    if constexpr (champsim::debug_print) {
      fmt::print("[{}_TRANSLATE] finish_translation old: {} paddr: {} vaddr: {} type: {} cycle: {}\n", this->NAME, old_address, entry.address, entry.v_address,
                 access_type_names.at(champsim::to_underlying(entry.type)), this->current_time.time_since_epoch() / this->clock_period);
    }
  };

  // Restart stashed translations
  auto finish_begin = std::find_if_not(std::begin(translation_stash), std::end(translation_stash), [](const auto& x) { return x.is_translated; });
  auto finish_end = std::stable_partition(finish_begin, std::end(translation_stash), matches_vpage);
  std::for_each(finish_begin, finish_end, mark_translated);

  // Find all packets that match the page of the returned packet
  for (auto& entry : inflight_tag_check) {
    if (matches_vpage(entry)) {
      mark_translated(entry);
    }
  }
}

void CACHE::issue_translation(tag_lookup_type& q_entry) const
{
  if (!q_entry.translate_issued && !q_entry.is_translated) {
    request_type fwd_pkt;
    fwd_pkt.asid[0] = q_entry.asid[0];
    fwd_pkt.asid[1] = q_entry.asid[1];
    fwd_pkt.type = access_type::LOAD;
    fwd_pkt.cpu = q_entry.cpu;

    fwd_pkt.address = q_entry.address;
    fwd_pkt.v_address = q_entry.v_address;
    fwd_pkt.data = q_entry.data;
    fwd_pkt.instr_id = q_entry.instr_id;
    fwd_pkt.ip = q_entry.ip;

    fwd_pkt.instr_depend_on_me = q_entry.instr_depend_on_me;
    fwd_pkt.is_translated = true;

    q_entry.translate_issued = lower_translate->add_rq(fwd_pkt);
    if constexpr (champsim::debug_print) {
      if (q_entry.translate_issued) {
        fmt::print("[TRANSLATE] do_issue_translation instr_id: {} paddr: {} vaddr: {} type: {}\n", q_entry.instr_id, q_entry.address, q_entry.v_address,
                   access_type_names.at(champsim::to_underlying(q_entry.type)));
      }
    }
  }
}

std::size_t CACHE::get_mshr_occupancy() const { return std::size(MSHR); }

std::vector<std::size_t> CACHE::get_rq_occupancy() const
{
  std::vector<std::size_t> retval;
  std::transform(std::begin(upper_levels), std::end(upper_levels), std::back_inserter(retval), [](auto ulptr) { return ulptr->rq_occupancy(); });
  return retval;
}

std::vector<std::size_t> CACHE::get_wq_occupancy() const
{
  std::vector<std::size_t> retval;
  std::transform(std::begin(upper_levels), std::end(upper_levels), std::back_inserter(retval), [](auto ulptr) { return ulptr->wq_occupancy(); });
  return retval;
}

std::vector<std::size_t> CACHE::get_pq_occupancy() const
{
  std::vector<std::size_t> retval;
  std::transform(std::begin(upper_levels), std::end(upper_levels), std::back_inserter(retval), [](auto ulptr) { return ulptr->pq_occupancy(); });
  retval.push_back(std::size(internal_PQ));
  return retval;
}

// LCOV_EXCL_START exclude deprecated function
std::size_t CACHE::get_occupancy(uint8_t queue_type, uint64_t /*deprecated*/) const
{
  if (queue_type == 0) {
    return get_mshr_occupancy();
  }
  return 0;
}

std::size_t CACHE::get_occupancy(uint8_t queue_type, champsim::address /*deprecated*/) const
{
  if (queue_type == 0) {
    return get_mshr_occupancy();
  }
  return 0;
}
// LCOV_EXCL_STOP

std::size_t CACHE::get_mshr_size() const { return MSHR_SIZE; }
std::vector<std::size_t> CACHE::get_rq_size() const
{
  std::vector<std::size_t> retval;
  std::transform(std::begin(upper_levels), std::end(upper_levels), std::back_inserter(retval), [](auto ulptr) { return ulptr->rq_size(); });
  return retval;
}

std::vector<std::size_t> CACHE::get_wq_size() const
{
  std::vector<std::size_t> retval;
  std::transform(std::begin(upper_levels), std::end(upper_levels), std::back_inserter(retval), [](auto ulptr) { return ulptr->wq_size(); });
  return retval;
}

std::vector<std::size_t> CACHE::get_pq_size() const
{
  std::vector<std::size_t> retval;
  std::transform(std::begin(upper_levels), std::end(upper_levels), std::back_inserter(retval), [](auto ulptr) { return ulptr->pq_size(); });
  retval.push_back(PQ_SIZE);
  return retval;
}

// LCOV_EXCL_START exclude deprecated function
std::size_t CACHE::get_size(uint8_t queue_type, champsim::address /*deprecated*/) const
{
  if (queue_type == 0) {
    return get_mshr_size();
  }
  return 0;
}

std::size_t CACHE::get_size(uint8_t queue_type, uint64_t /*deprecated*/) const
{
  if (queue_type == 0) {
    return get_mshr_size();
  }
  return 0;
}
// LCOV_EXCL_STOP

namespace
{
double occupancy_ratio(std::size_t occ, std::size_t sz) { return std::ceil(occ) / std::ceil(sz); }

std::vector<double> occupancy_ratio_vec(std::vector<std::size_t> occ, std::vector<std::size_t> sz)
{
  std::vector<double> retval;
  std::transform(std::begin(occ), std::end(occ), std::begin(sz), std::back_inserter(retval), occupancy_ratio);
  return retval;
}
} // namespace

double CACHE::get_mshr_occupancy_ratio() const { return ::occupancy_ratio(get_mshr_occupancy(), get_mshr_size()); }

std::vector<double> CACHE::get_rq_occupancy_ratio() const { return ::occupancy_ratio_vec(get_rq_occupancy(), get_rq_size()); }

std::vector<double> CACHE::get_wq_occupancy_ratio() const { return ::occupancy_ratio_vec(get_wq_occupancy(), get_wq_size()); }

std::vector<double> CACHE::get_pq_occupancy_ratio() const { return ::occupancy_ratio_vec(get_pq_occupancy(), get_pq_size()); }

void CACHE::impl_prefetcher_initialize() const { pref_module_pimpl->impl_prefetcher_initialize(); }

uint32_t CACHE::impl_prefetcher_cache_operate(champsim::address addr, champsim::address ip, bool cache_hit, bool useful_prefetch, access_type type,
                                              uint32_t metadata_in) const
{
  return pref_module_pimpl->impl_prefetcher_cache_operate(addr, ip, cache_hit, useful_prefetch, type, metadata_in);
}

uint32_t CACHE::impl_prefetcher_cache_fill(champsim::address addr, long set, long way, bool prefetch, champsim::address evicted_addr,
                                           uint32_t metadata_in) const
{
  return pref_module_pimpl->impl_prefetcher_cache_fill(addr, set, way, prefetch, evicted_addr, metadata_in);
}

void CACHE::impl_prefetcher_cycle_operate() const { pref_module_pimpl->impl_prefetcher_cycle_operate(); }

void CACHE::impl_prefetcher_final_stats() const { pref_module_pimpl->impl_prefetcher_final_stats(); }

void CACHE::impl_prefetcher_branch_operate(champsim::address ip, uint8_t branch_type, champsim::address branch_target) const
{
  pref_module_pimpl->impl_prefetcher_branch_operate(ip, branch_type, branch_target);
}

void CACHE::impl_initialize_replacement() const { repl_module_pimpl->impl_initialize_replacement(); }

long CACHE::impl_find_victim(uint32_t triggering_cpu, uint64_t instr_id, long set, const BLOCK* current_set, champsim::address ip, champsim::address full_addr,
                             access_type type) const
{
  return repl_module_pimpl->impl_find_victim(triggering_cpu, instr_id, set, current_set, ip, full_addr, type);
}

void CACHE::impl_update_replacement_state(uint32_t triggering_cpu, long set, long way, champsim::address full_addr, champsim::address ip,
                                          champsim::address victim_addr, access_type type, bool hit) const
{
  repl_module_pimpl->impl_update_replacement_state(triggering_cpu, set, way, full_addr, ip, victim_addr, type, hit);
}

void CACHE::impl_replacement_final_stats() const { repl_module_pimpl->impl_replacement_final_stats(); }

void CACHE::initialize()
{
  impl_prefetcher_initialize();
  impl_initialize_replacement();
}

void CACHE::begin_phase()
{
  stats_type new_roi_stats;
  stats_type new_sim_stats;

  new_roi_stats.name = NAME;
  new_sim_stats.name = NAME;

  roi_stats = new_roi_stats;
  sim_stats = new_sim_stats;

  for (auto* ul : upper_levels) {
    channel_type::stats_type ul_new_roi_stats;
    channel_type::stats_type ul_new_sim_stats;
    ul->roi_stats = ul_new_roi_stats;
    ul->sim_stats = ul_new_sim_stats;
  }
}

void CACHE::end_phase(unsigned finished_cpu)
{
  roi_stats.total_miss_latency_cycles = sim_stats.total_miss_latency_cycles;

  for (auto type : {access_type::LOAD, access_type::RFO, access_type::PREFETCH, access_type::WRITE, access_type::TRANSLATION}) {
    std::pair key{type, finished_cpu};
    roi_stats.hits.set(key, sim_stats.hits.value_or(key, 0));
    roi_stats.misses.set(key, sim_stats.misses.value_or(key, 0));
  }

  roi_stats.pf_requested = sim_stats.pf_requested;
  roi_stats.pf_issued = sim_stats.pf_issued;
  roi_stats.pf_useful = sim_stats.pf_useful;
  roi_stats.pf_useless = sim_stats.pf_useless;
  roi_stats.pf_fill = sim_stats.pf_fill;

  for (auto* ul : upper_levels) {
    ul->roi_stats.RQ_ACCESS = ul->sim_stats.RQ_ACCESS;
    ul->roi_stats.RQ_MERGED = ul->sim_stats.RQ_MERGED;
    ul->roi_stats.RQ_FULL = ul->sim_stats.RQ_FULL;
    ul->roi_stats.RQ_TO_CACHE = ul->sim_stats.RQ_TO_CACHE;

    ul->roi_stats.PQ_ACCESS = ul->sim_stats.PQ_ACCESS;
    ul->roi_stats.PQ_MERGED = ul->sim_stats.PQ_MERGED;
    ul->roi_stats.PQ_FULL = ul->sim_stats.PQ_FULL;
    ul->roi_stats.PQ_TO_CACHE = ul->sim_stats.PQ_TO_CACHE;

    ul->roi_stats.WQ_ACCESS = ul->sim_stats.WQ_ACCESS;
    ul->roi_stats.WQ_MERGED = ul->sim_stats.WQ_MERGED;
    ul->roi_stats.WQ_FULL = ul->sim_stats.WQ_FULL;
    ul->roi_stats.WQ_TO_CACHE = ul->sim_stats.WQ_TO_CACHE;
    ul->roi_stats.WQ_FORWARD = ul->sim_stats.WQ_FORWARD;
  }
}

template <typename T>
bool CACHE::should_activate_prefetcher(const T& pkt) const
{
  return !pkt.prefetch_from_this && std::count(std::begin(pref_activate_mask), std::end(pref_activate_mask), pkt.type) > 0;
}

// LCOV_EXCL_START Exclude the following function from LCOV
void CACHE::print_deadlock()
{
  std::string_view mshr_write{"instr_id: {} address: {} v_addr: {} type: {} ready: {}"};
  auto mshr_pack = [time = current_time](const auto& entry) {
    return std::tuple{entry.instr_id, entry.address, entry.v_address, access_type_names.at(champsim::to_underlying(entry.type)),
<<<<<<< HEAD
      entry.data_promise.is_ready_at(cycle)};
=======
                      entry.data_promise.is_ready_at(time)};
>>>>>>> 6a87cda6
  };

  std::string_view tag_check_write{"instr_id: {} address: {} v_addr: {} is_translated: {} translate_issued: {} event_cycle: {}"};
  auto tag_check_pack = [period = clock_period](const auto& entry) {
    return std::tuple{entry.instr_id,      entry.address,          entry.v_address,
                      entry.is_translated, entry.translate_issued, entry.event_cycle.time_since_epoch() / period};
  };

  champsim::range_print_deadlock(MSHR, NAME + "_MSHR", mshr_write, mshr_pack);
  champsim::range_print_deadlock(inflight_tag_check, NAME + "_tags", tag_check_write, tag_check_pack);
  champsim::range_print_deadlock(translation_stash, NAME + "_translation", tag_check_write, tag_check_pack);

  std::string_view q_writer{"instr_id: {} address: {} v_addr: {} type: {} translated: {}"};
  auto q_entry_pack = [](const auto& entry) {
    return std::tuple{entry.instr_id, entry.address, entry.v_address, access_type_names.at(champsim::to_underlying(entry.type)), entry.is_translated};
  };

  for (auto* ul : upper_levels) {
    champsim::range_print_deadlock(ul->RQ, NAME + "_RQ", q_writer, q_entry_pack);
    champsim::range_print_deadlock(ul->WQ, NAME + "_WQ", q_writer, q_entry_pack);
    champsim::range_print_deadlock(ul->PQ, NAME + "_PQ", q_writer, q_entry_pack);
  }
}
// LCOV_EXCL_STOP<|MERGE_RESOLUTION|>--- conflicted
+++ resolved
@@ -61,11 +61,6 @@
 
   if constexpr (champsim::debug_print) {
     if (successor.type == access_type::PREFETCH) {
-<<<<<<< HEAD
-      fmt::print("[MSHR] {} address {:#x} type: {} into address {:#x} type: {}\n", __func__, successor.address, access_type_names.at(champsim::to_underlying(successor.type)), predecessor.address, access_type_names.at(champsim::to_underlying(successor.type)));
-    } else {
-      fmt::print("[MSHR] {} address {:#x} type: {} into address {:#x} type: {}\n", __func__, predecessor.address, access_type_names.at(champsim::to_underlying(predecessor.type)), successor.address, access_type_names.at(champsim::to_underlying(successor.type)));
-=======
       fmt::print("[MSHR] {} address {} type: {} into address {} type: {}\n", __func__, successor.address,
                  access_type_names.at(champsim::to_underlying(successor.type)), predecessor.address,
                  access_type_names.at(champsim::to_underlying(successor.type)));
@@ -73,7 +68,6 @@
       fmt::print("[MSHR] {} address {} type: {} into address {} type: {}\n", __func__, predecessor.address,
                  access_type_names.at(champsim::to_underlying(predecessor.type)), successor.address,
                  access_type_names.at(champsim::to_underlying(successor.type)));
->>>>>>> 6a87cda6
     }
   }
 
@@ -341,13 +335,8 @@
     }
 
     if constexpr (champsim::debug_print) {
-<<<<<<< HEAD
-      fmt::print("[TAG] initiate_tag_check instr_id: {} address: {:#x} v_address: {:#x} type: {} response_requested: {} event: {}\n", retval.instr_id, retval.address,
-                 retval.v_address, access_type_names.at(champsim::to_underlying(retval.type)), !std::empty(retval.to_return), retval.event_cycle);
-=======
       fmt::print("[TAG] initiate_tag_check instr_id: {} address: {} v_address: {} type: {} response_requested: {}\n", retval.instr_id, retval.address,
                  retval.v_address, access_type_names.at(champsim::to_underlying(retval.type)), !std::empty(retval.to_return));
->>>>>>> 6a87cda6
     }
 
     return retval;
@@ -830,11 +819,7 @@
   std::string_view mshr_write{"instr_id: {} address: {} v_addr: {} type: {} ready: {}"};
   auto mshr_pack = [time = current_time](const auto& entry) {
     return std::tuple{entry.instr_id, entry.address, entry.v_address, access_type_names.at(champsim::to_underlying(entry.type)),
-<<<<<<< HEAD
-      entry.data_promise.is_ready_at(cycle)};
-=======
                       entry.data_promise.is_ready_at(time)};
->>>>>>> 6a87cda6
   };
 
   std::string_view tag_check_write{"instr_id: {} address: {} v_addr: {} is_translated: {} translate_issued: {} event_cycle: {}"};
