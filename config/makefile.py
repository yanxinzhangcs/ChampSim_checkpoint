--- conflicted
+++ resolved
@@ -15,32 +15,7 @@
 import itertools, operator
 import os
 
-<<<<<<< HEAD
-from .util import extend_each
-
-def walk_to(source_dir, dest_dir, extensions=('.cc',)):
-    for base,dirs,files in os.walk(source_dir):
-        reldir = os.path.join(dest_dir, os.path.relpath(base, source_dir))
-        yield reldir, [os.path.normpath(os.path.join(reldir, f)+'.o') for f,ext in map(os.path.splitext, files) if ext in extensions]
-
-def linejoin(elems):
-    return '\\\n  '.join(elems)
-
-per_source_fmtstr = (
-'''{local_dir_varname} = {dirs}
-{local_obj_varname} = {objs}
-$({local_obj_varname}): {dest_dir}/%.o: {src_dir}/%.cc | $({local_dir_varname})
--include $(wildcard {dest_dir}/*.d))
-'''
-)
-def per_source(src_dirs, dest_dir, build_id):
-    for i, src_dir in enumerate(map(os.path.abspath, src_dirs)):
-=======
 from . import util
-
-def extend_each(x,y):
-    merges = {k: (*x[k],*y[k]) for k in x if k in y}
-    return {**x, **y, **merges}
 
 def dereference(var):
     return '$(' + var + ')'
@@ -71,7 +46,6 @@
     obj_varnames = []
 
     for i, base_source in enumerate(itertools.chain(*([(s,b) for b,_,_ in os.walk(s)] for s in src_dirs))):
->>>>>>> a111ebac
         local_dir_varname = '{}_dirs_{}'.format(build_id, i)
         local_obj_varname = '{}_objs_{}'.format(build_id, i)
 
