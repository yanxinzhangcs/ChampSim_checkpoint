--- conflicted
+++ resolved
@@ -102,16 +102,6 @@
 
 default_core = { 'ifetch_buffer_size': 64, 'decode_buffer_size': 32, 'dispatch_buffer_size': 32, 'rob_size': 352, 'lq_size': 128, 'sq_size': 72, 'fetch_width' : 6, 'decode_width' : 6, 'dispatch_width' : 6, 'execute_width' : 4, 'lq_width' : 2, 'sq_width' : 2, 'retire_width' : 5, 'mispredict_penalty' : 1, 'scheduler_size' : 128, 'decode_latency' : 1, 'dispatch_latency' : 1, 'schedule_latency' : 0, 'execute_latency' : 0, 'branch_predictor': 'bimodal', 'btb': 'basic_btb' }
 default_dib  = { 'window_size': 16,'sets': 32, 'ways': 8 }
-<<<<<<< HEAD
-default_l1i  = { 'sets': 64, 'ways': 8, 'rq_size': 64, 'wq_size': 64, 'pq_size': 32, 'mshr_size': 8, 'latency': 4, 'prefetcher': 'no_l1i' }
-default_l1d  = { 'sets': 64, 'ways': 12, 'rq_size': 64, 'wq_size': 64, 'pq_size': 8, 'mshr_size': 16, 'latency': 5, 'prefetcher': 'no_l1d' }
-default_l2c  = { 'sets': 1024, 'ways': 8, 'rq_size': 32, 'wq_size': 32, 'pq_size': 16, 'mshr_size': 32, 'latency': 10, 'prefetcher': 'no_l2c' }
-default_itlb = { 'sets': 16, 'ways': 4, 'rq_size': 16, 'wq_size': 16, 'pq_size': 0, 'mshr_size': 8, 'latency': 1 }
-default_dtlb = { 'sets': 16, 'ways': 4, 'rq_size': 16, 'wq_size': 16, 'pq_size': 0, 'mshr_size': 8, 'latency': 1 }
-default_stlb = { 'sets': 128, 'ways': 12, 'rq_size': 32, 'wq_size': 32, 'pq_size': 0, 'mshr_size': 16, 'latency': 8 }
-default_llc  = { 'sets': 2048*config_file['num_cores'], 'ways': 16, 'rq_size': 32*config_file['num_cores'], 'wq_size': 32*config_file['num_cores'], 'pq_size': 32*config_file['num_cores'], 'mshr_size': 64*config_file['num_cores'], 'latency': 20, 'prefetcher': 'no_llc', 'replacement': 'lru_llc' }
-default_pmem = { 'frequency': 3200, 'channels': 1, 'ranks': 1, 'banks': 8, 'rows': 65536, 'columns': 128, 'row_size': 8, 'channel_width': 8, 'wq_size': 64, 'rq_size': 64, 'tRP': 12.5, 'tRCD': 12.5, 'tCAS': 12.5 }
-=======
 default_l1i  = { 'sets': 64, 'ways': 8, 'rq_size': 64, 'wq_size': 64, 'pq_size': 32, 'mshr_size': 8, 'latency': 4, 'max_read': 2, 'max_write': 2, 'prefetcher': 'no_l1i' }
 default_l1d  = { 'sets': 64, 'ways': 12, 'rq_size': 64, 'wq_size': 64, 'pq_size': 8, 'mshr_size': 16, 'latency': 5, 'max_read': 2, 'max_write': 2, 'prefetcher': 'no_l1d' }
 default_l2c  = { 'sets': 1024, 'ways': 8, 'rq_size': 32, 'wq_size': 32, 'pq_size': 16, 'mshr_size': 32, 'latency': 10, 'max_read': 1, 'max_write': 1, 'prefetcher': 'no_l2c' }
@@ -119,8 +109,7 @@
 default_dtlb = { 'sets': 16, 'ways': 4, 'rq_size': 16, 'wq_size': 16, 'pq_size': 0, 'mshr_size': 8, 'latency': 1, 'max_read': 2, 'max_write': 2 }
 default_stlb = { 'sets': 128, 'ways': 12, 'rq_size': 32, 'wq_size': 32, 'pq_size': 0, 'mshr_size': 16, 'latency': 8, 'max_read': 1, 'max_write': 1 }
 default_llc  = { 'sets': 2048*config_file['num_cores'], 'ways': 16, 'rq_size': 32*config_file['num_cores'], 'wq_size': 32*config_file['num_cores'], 'pq_size': 32*config_file['num_cores'], 'mshr_size': 64*config_file['num_cores'], 'latency': 20, 'max_read': config_file['num_cores'], 'max_write': config_file['num_cores'], 'prefetcher': 'no_llc', 'replacement': 'lru_llc' }
-default_pmem = { 'frequency': 3200, 'channels': 1, 'ranks': 1, 'banks': 8, 'rows': 65536, 'columns': 128, 'row_size': 8 }
->>>>>>> 46efd578
+default_pmem = { 'frequency': 3200, 'channels': 1, 'ranks': 1, 'banks': 8, 'rows': 65536, 'columns': 128, 'row_size': 8, 'channel_width': 8, 'wq_size': 64, 'rq_size': 64, 'tRP': 12.5, 'tRCD': 12.5, 'tCAS': 12.5 }
 default_vmem = { 'size': 8589934592, 'num_levels': 5 }
 
 ###
