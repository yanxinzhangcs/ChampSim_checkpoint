--- conflicted
+++ resolved
@@ -4,25 +4,8 @@
 import itertools
 import functools
 import operator
-<<<<<<< HEAD
 import copy
 from collections import ChainMap
-=======
-
-# Read the config file
-if len(sys.argv) >= 2:
-    with open(sys.argv[1]) as rfp:
-        config_file = json.load(rfp)
-else:
-    print("No configuration specified. Building default ChampSim with no prefetching.")
-    config_file = {}
-
-def merge_dicts(*dicts):
-    z = dicts[0].copy()
-    for d in dicts[1:]:
-        z.update(d)
-    return z
->>>>>>> 6dfb3740
 
 constants_header_name = 'inc/champsim_constants.h'
 instantiation_file_name = 'src/core_inst.cc'
@@ -37,16 +20,10 @@
 # Begin format strings
 ###
 
-<<<<<<< HEAD
 dcn_fmtstr = 'cpu{}_{}' # default cache name format string
 
-cache_fmtstr = 'CACHE {name}("{name}", {frequency}, {fill_level}, {sets}, {ways}, {wq_size}, {rq_size}, {pq_size}, {mshr_size}, {hit_latency}, {fill_latency}, {max_read}, {max_write}, {offset_bits}, {prefetch_as_load:b}, {wq_check_full_addr:b}, {virtual_prefetch:b}, {lower_level}, CACHE::pref_t::{prefetcher_name}, CACHE::repl_t::{replacement_name});\n'
+cache_fmtstr = 'CACHE {name}("{name}", {frequency}, {fill_level}, {sets}, {ways}, {wq_size}, {rq_size}, {pq_size}, {mshr_size}, {hit_latency}, {fill_latency}, {max_read}, {max_write}, {offset_bits}, {prefetch_as_load:b}, {wq_check_full_addr:b}, {virtual_prefetch:b}, {prefetch_activate_mask}, {lower_level}, CACHE::pref_t::{prefetcher_name}, CACHE::repl_t::{replacement_name});\n'
 ptw_fmtstr = 'PageTableWalker {name}("{name}", {fill_level}, {pscl5_set}, {pscl5_way}, {pscl4_set}, {pscl4_way}, {pscl3_set}, {pscl3_way}, {pscl2_set}, {pscl2_way}, {ptw_rq_size}, {ptw_mshr_size}, {ptw_max_read}, {ptw_max_write}, {lower_level});\n'
-=======
-llc_fmtstr = 'CACHE {name}("{name}", {attrs[frequency]}, {attrs[sets]}, {attrs[ways]}, {attrs[wq_size]}, {attrs[rq_size]}, {attrs[pq_size]}, {attrs[mshr_size]}, {attrs[hit_latency]}, {attrs[fill_latency]}, {attrs[max_read]}, {attrs[max_write]}, {attrs[prefetch_as_load]:b}, {attrs[virtual_prefetch]:b}, {attrs[prefetch_activate_mask]}, {ll});\n'
-cache_fmtstr = 'CACHE cpu{cpu}{name}("{name}", {attrs[frequency]}, {attrs[sets]}, {attrs[ways]}, {attrs[wq_size]}, {attrs[rq_size]}, {attrs[pq_size]}, {attrs[mshr_size]}, {attrs[hit_latency]}, {attrs[fill_latency]}, {attrs[max_read]}, {attrs[max_write]}, {attrs[prefetch_as_load]:b}, {attrs[virtual_prefetch]:b}, {attrs[prefetch_activate_mask]}, {ll});\n'
-ptw_fmtstr = 'PageTableWalker {name}("{name}", {pscl5_set}, {pscl5_way}, {pscl4_set}, {pscl4_way}, {pscl3_set}, {pscl3_way}, {pscl2_set}, {pscl2_way}, {ptw_rq_size}, {ptw_mshr_size}, {ptw_max_read}, {ptw_max_write}, {lower_level});\n'
->>>>>>> 6dfb3740
 
 cpu_fmtstr = 'O3_CPU cpu{index}_inst({index}, {frequency}, {DIB[sets]}, {DIB[ways]}, {DIB[window_size]}, {ifetch_buffer_size}, {dispatch_buffer_size}, {decode_buffer_size}, {rob_size}, {lq_size}, {sq_size}, {fetch_width}, {decode_width}, {dispatch_width}, {scheduler_size}, {execute_width}, {lq_width}, {sq_width}, {retire_width}, {mispredict_penalty}, {decode_latency}, {dispatch_latency}, {schedule_latency}, {execute_latency}, &{ITLB}, &{DTLB}, &{L1I}, &{L1D}, &{PTW}, O3_CPU::bpred_t::{bpred_name}, O3_CPU::btb_t::{btb_name}, O3_CPU::ipref_t::{iprefetcher_name});\n'
 
@@ -102,23 +79,13 @@
 
 default_core = { 'frequency' : 4000, 'ifetch_buffer_size': 64, 'decode_buffer_size': 32, 'dispatch_buffer_size': 32, 'rob_size': 352, 'lq_size': 128, 'sq_size': 72, 'fetch_width' : 6, 'decode_width' : 6, 'dispatch_width' : 6, 'execute_width' : 4, 'lq_width' : 2, 'sq_width' : 2, 'retire_width' : 5, 'mispredict_penalty' : 1, 'scheduler_size' : 128, 'decode_latency' : 1, 'dispatch_latency' : 1, 'schedule_latency' : 0, 'execute_latency' : 0, 'branch_predictor': 'bimodal', 'btb': 'basic_btb' }
 default_dib  = { 'window_size': 16,'sets': 32, 'ways': 8 }
-<<<<<<< HEAD
-default_l1i  = { 'sets': 64, 'ways': 8, 'rq_size': 64, 'wq_size': 64, 'pq_size': 32, 'mshr_size': 8, 'latency': 4, 'fill_latency': 1, 'max_read': 2, 'max_write': 2, 'prefetch_as_load': False, 'virtual_prefetch': True, 'wq_check_full_addr': True, 'prefetcher': 'no_instr', 'replacement': 'lru'}
-default_l1d  = { 'sets': 64, 'ways': 12, 'rq_size': 64, 'wq_size': 64, 'pq_size': 8, 'mshr_size': 16, 'latency': 5, 'fill_latency': 1, 'max_read': 2, 'max_write': 2, 'prefetch_as_load': False, 'virtual_prefetch': False, 'wq_check_full_addr': True, 'prefetcher': 'no', 'replacement': 'lru'}
-default_l2c  = { 'sets': 1024, 'ways': 8, 'rq_size': 32, 'wq_size': 32, 'pq_size': 16, 'mshr_size': 32, 'latency': 10, 'fill_latency': 1, 'max_read': 1, 'max_write': 1, 'prefetch_as_load': False, 'virtual_prefetch': False, 'wq_check_full_addr': False, 'prefetcher': 'no', 'replacement': 'lru'}
-default_itlb = { 'sets': 16, 'ways': 4, 'rq_size': 16, 'wq_size': 16, 'pq_size': 0, 'mshr_size': 8, 'latency': 1, 'fill_latency': 1, 'max_read': 2, 'max_write': 2, 'prefetch_as_load': False, 'virtual_prefetch': True, 'wq_check_full_addr': True, 'prefetcher': 'no', 'replacement': 'lru'}
-default_dtlb = { 'sets': 16, 'ways': 4, 'rq_size': 16, 'wq_size': 16, 'pq_size': 0, 'mshr_size': 8, 'latency': 1, 'fill_latency': 1, 'max_read': 2, 'max_write': 2, 'prefetch_as_load': False, 'virtual_prefetch': False, 'wq_check_full_addr': True, 'prefetcher': 'no', 'replacement': 'lru'}
-default_stlb = { 'sets': 128, 'ways': 12, 'rq_size': 32, 'wq_size': 32, 'pq_size': 0, 'mshr_size': 16, 'latency': 8, 'fill_latency': 1, 'max_read': 1, 'max_write': 1, 'prefetch_as_load': False, 'virtual_prefetch': False, 'wq_check_full_addr': False, 'prefetcher': 'no', 'replacement': 'lru'}
-default_llc  = { 'sets': 2048*config_file['num_cores'], 'ways': 16, 'rq_size': 32*config_file['num_cores'], 'wq_size': 32*config_file['num_cores'], 'pq_size': 32*config_file['num_cores'], 'mshr_size': 64*config_file['num_cores'], 'latency': 20, 'fill_latency': 1, 'max_read': config_file['num_cores'], 'max_write': config_file['num_cores'], 'prefetch_as_load': False, 'virtual_prefetch': False, 'wq_check_full_addr': False, 'prefetcher': 'no', 'replacement': 'lru', 'name': 'LLC', 'lower_level': 'DRAM' }
-=======
-default_l1i  = { 'sets': 64, 'ways': 8, 'rq_size': 64, 'wq_size': 64, 'pq_size': 32, 'mshr_size': 8, 'latency': 4, 'fill_latency': 1, 'max_read': 2, 'max_write': 2, 'prefetch_as_load': False, 'virtual_prefetch': True, 'prefetch_activate': 'LOAD,PREFETCH', 'prefetcher': 'no_l1i' }
-default_l1d  = { 'sets': 64, 'ways': 12, 'rq_size': 64, 'wq_size': 64, 'pq_size': 8, 'mshr_size': 16, 'latency': 5, 'fill_latency': 1, 'max_read': 2, 'max_write': 2, 'prefetch_as_load': False, 'virtual_prefetch': False, 'prefetch_activate': 'LOAD,PREFETCH', 'prefetcher': 'no_l1d' }
-default_l2c  = { 'sets': 1024, 'ways': 8, 'rq_size': 32, 'wq_size': 32, 'pq_size': 16, 'mshr_size': 32, 'latency': 10, 'fill_latency': 1, 'max_read': 1, 'max_write': 1, 'prefetch_as_load': False, 'virtual_prefetch': False, 'prefetch_activate': 'LOAD,PREFETCH', 'prefetcher': 'no_l2c' }
-default_itlb = { 'sets': 16, 'ways': 4, 'rq_size': 16, 'wq_size': 16, 'pq_size': 0, 'mshr_size': 8, 'latency': 1, 'fill_latency': 1, 'max_read': 2, 'max_write': 2, 'prefetch_as_load': False, 'virtual_prefetch': False, 'prefetch_activate': 'LOAD,PREFETCH' }
-default_dtlb = { 'sets': 16, 'ways': 4, 'rq_size': 16, 'wq_size': 16, 'pq_size': 0, 'mshr_size': 8, 'latency': 1, 'fill_latency': 1, 'max_read': 2, 'max_write': 2, 'prefetch_as_load': False, 'virtual_prefetch': False, 'prefetch_activate': 'LOAD,PREFETCH' }
-default_stlb = { 'sets': 128, 'ways': 12, 'rq_size': 32, 'wq_size': 32, 'pq_size': 0, 'mshr_size': 16, 'latency': 8, 'fill_latency': 1, 'max_read': 1, 'max_write': 1, 'prefetch_as_load': False, 'virtual_prefetch': False, 'prefetch_activate': 'LOAD,PREFETCH' }
-default_llc  = { 'sets': 2048*config_file['num_cores'], 'ways': 16, 'rq_size': 32*config_file['num_cores'], 'wq_size': 32*config_file['num_cores'], 'pq_size': 32*config_file['num_cores'], 'mshr_size': 64*config_file['num_cores'], 'latency': 20, 'fill_latency': 1, 'max_read': config_file['num_cores'], 'max_write': config_file['num_cores'], 'prefetch_as_load': False, 'virtual_prefetch': False, 'prefetch_activate': 'LOAD,PREFETCH', 'prefetcher': 'no_llc', 'replacement': 'lru_llc' }
->>>>>>> 6dfb3740
+default_l1i  = { 'sets': 64, 'ways': 8, 'rq_size': 64, 'wq_size': 64, 'pq_size': 32, 'mshr_size': 8, 'latency': 4, 'fill_latency': 1, 'max_read': 2, 'max_write': 2, 'prefetch_as_load': False, 'virtual_prefetch': True, 'wq_check_full_addr': True, 'prefetch_activate': 'LOAD,PREFETCH', 'prefetcher': 'no_instr', 'replacement': 'lru'}
+default_l1d  = { 'sets': 64, 'ways': 12, 'rq_size': 64, 'wq_size': 64, 'pq_size': 8, 'mshr_size': 16, 'latency': 5, 'fill_latency': 1, 'max_read': 2, 'max_write': 2, 'prefetch_as_load': False, 'virtual_prefetch': False, 'wq_check_full_addr': True, 'prefetch_activate': 'LOAD,PREFETCH', 'prefetcher': 'no', 'replacement': 'lru'}
+default_l2c  = { 'sets': 1024, 'ways': 8, 'rq_size': 32, 'wq_size': 32, 'pq_size': 16, 'mshr_size': 32, 'latency': 10, 'fill_latency': 1, 'max_read': 1, 'max_write': 1, 'prefetch_as_load': False, 'virtual_prefetch': False, 'wq_check_full_addr': False, 'prefetch_activate': 'LOAD,PREFETCH', 'prefetcher': 'no', 'replacement': 'lru'}
+default_itlb = { 'sets': 16, 'ways': 4, 'rq_size': 16, 'wq_size': 16, 'pq_size': 0, 'mshr_size': 8, 'latency': 1, 'fill_latency': 1, 'max_read': 2, 'max_write': 2, 'prefetch_as_load': False, 'virtual_prefetch': True, 'wq_check_full_addr': True, 'prefetch_activate': 'LOAD,PREFETCH', 'prefetcher': 'no', 'replacement': 'lru'}
+default_dtlb = { 'sets': 16, 'ways': 4, 'rq_size': 16, 'wq_size': 16, 'pq_size': 0, 'mshr_size': 8, 'latency': 1, 'fill_latency': 1, 'max_read': 2, 'max_write': 2, 'prefetch_as_load': False, 'virtual_prefetch': False, 'wq_check_full_addr': True, 'prefetch_activate': 'LOAD,PREFETCH', 'prefetcher': 'no', 'replacement': 'lru'}
+default_stlb = { 'sets': 128, 'ways': 12, 'rq_size': 32, 'wq_size': 32, 'pq_size': 0, 'mshr_size': 16, 'latency': 8, 'fill_latency': 1, 'max_read': 1, 'max_write': 1, 'prefetch_as_load': False, 'virtual_prefetch': False, 'wq_check_full_addr': False, 'prefetch_activate': 'LOAD,PREFETCH', 'prefetcher': 'no', 'replacement': 'lru'}
+default_llc  = { 'sets': 2048*config_file['num_cores'], 'ways': 16, 'rq_size': 32*config_file['num_cores'], 'wq_size': 32*config_file['num_cores'], 'pq_size': 32*config_file['num_cores'], 'mshr_size': 64*config_file['num_cores'], 'latency': 20, 'fill_latency': 1, 'max_read': config_file['num_cores'], 'max_write': config_file['num_cores'], 'prefetch_as_load': False, 'virtual_prefetch': False, 'wq_check_full_addr': False, 'prefetch_activate': 'LOAD,PREFETCH', 'prefetcher': 'no', 'replacement': 'lru', 'name': 'LLC', 'lower_level': 'DRAM' }
 default_pmem = { 'frequency': 3200, 'channels': 1, 'ranks': 1, 'banks': 8, 'rows': 65536, 'columns': 128, 'row_size': 8, 'channel_width': 8, 'wq_size': 64, 'rq_size': 64, 'tRP': 12.5, 'tRCD': 12.5, 'tCAS': 12.5, 'turn_around_time': 7.5 }
 default_vmem = { 'size': 8589934592, 'num_levels': 5 }
 default_ptw = { 'pscl5_set' : 1, 'pscl5_way' : 2, 'pscl4_set' : 1, 'pscl4_way': 4, 'pscl3_set' : 2, 'pscl3_way' : 4, 'pscl2_set' : 4, 'pscl2_way': 8, 'ptw_rq_size': 16, 'ptw_mshr_size': 5, 'ptw_max_read': 2, 'ptw_max_write': 2}
@@ -200,47 +167,13 @@
 caches = dict(itertools.compress(caches.items(), accessible))
 
 # Establish latencies in caches
-<<<<<<< HEAD
 for cache in caches.values():
     cache['hit_latency'] = cache.get('hit_latency') or (cache['latency'] - cache['fill_latency'])
-=======
-# If not specified, hit and fill latencies are half of the total latency, where fill takes longer if the sum is odd.
-for cpu in config_file['ooo_cpu']:
-    cpu['L1I']['hit_latency'] = cpu['L1I'].get('hit_latency', cpu['L1I']['latency'] - cpu['L1I']['fill_latency'])
-    cpu['L1D']['hit_latency'] = cpu['L1D'].get('hit_latency', cpu['L1D']['latency'] - cpu['L1D']['fill_latency'])
-    cpu['L2C']['hit_latency'] = cpu['L2C'].get('hit_latency', cpu['L2C']['latency'] - cpu['L2C']['fill_latency'])
-    cpu['ITLB']['hit_latency'] = cpu['ITLB'].get('hit_latency', cpu['ITLB']['latency'] - cpu['ITLB']['fill_latency'])
-    cpu['DTLB']['hit_latency'] = cpu['DTLB'].get('hit_latency', cpu['DTLB']['latency'] - cpu['DTLB']['fill_latency'])
-    cpu['STLB']['hit_latency'] = cpu['STLB'].get('hit_latency', cpu['STLB']['latency'] - cpu['STLB']['fill_latency'])
-
-config_file['LLC']['hit_latency'] = config_file['LLC'].get('hit_latency', config_file['LLC']['latency'] - config_file['LLC']['fill_latency'])
 
 # Create prefetch activation masks
 type_list = ('LOAD', 'RFO', 'PREFETCH', 'WRITEBACK', 'TRANSLATION')
-for cpu in config_file['ooo_cpu']:
-    cpu['L1I']['prefetch_activate_mask'] = functools.reduce(operator.or_, (1 << i for i,t in enumerate(type_list) if t in cpu['L1I']['prefetch_activate'].split(',')))
-    cpu['L1D']['prefetch_activate_mask'] = functools.reduce(operator.or_, (1 << i for i,t in enumerate(type_list) if t in cpu['L1D']['prefetch_activate'].split(',')))
-    cpu['L2C']['prefetch_activate_mask'] = functools.reduce(operator.or_, (1 << i for i,t in enumerate(type_list) if t in cpu['L2C']['prefetch_activate'].split(',')))
-    cpu['ITLB']['prefetch_activate_mask'] = functools.reduce(operator.or_, (1 << i for i,t in enumerate(type_list) if t in cpu['ITLB']['prefetch_activate'].split(',')))
-    cpu['DTLB']['prefetch_activate_mask'] = functools.reduce(operator.or_, (1 << i for i,t in enumerate(type_list) if t in cpu['DTLB']['prefetch_activate'].split(',')))
-    cpu['STLB']['prefetch_activate_mask'] = functools.reduce(operator.or_, (1 << i for i,t in enumerate(type_list) if t in cpu['STLB']['prefetch_activate'].split(',')))
-config_file['LLC']['prefetch_activate_mask'] = functools.reduce(operator.or_, (1 << i for i,t in enumerate(type_list) if t in config_file['LLC']['prefetch_activate'].split(',')))
-
-# private caches operate by default at the same frequency as their cores
-for cpu in config_file['ooo_cpu']:
-    if 'frequency' not in cpu['L1I']:
-        cpu['L1I']['frequency'] = cpu['frequency']
-    if 'frequency' not in cpu['L1D']:
-        cpu['L1D']['frequency'] = cpu['frequency']
-    if 'frequency' not in cpu['L2C']:
-        cpu['L2C']['frequency'] = cpu['frequency']
-    if 'frequency' not in cpu['ITLB']:
-        cpu['ITLB']['frequency'] = cpu['frequency']
-    if 'frequency' not in cpu['DTLB']:
-        cpu['DTLB']['frequency'] = cpu['frequency']
-    if 'frequency' not in cpu['STLB']:
-        cpu['STLB']['frequency'] = cpu['frequency']
->>>>>>> 6dfb3740
+for cache in caches.values():
+    cache['prefetch_activate_mask'] = functools.reduce(operator.or_, (1 << i for i,t in enumerate(type_list) if t in cache['prefetch_activate'].split(',')))
 
 # Scale frequencies
 config_file['physical_memory']['io_freq'] = config_file['physical_memory']['frequency'] # Save value
